# NOTE: This module name and function name are defined by the rq package and our own door43-enqueue-job package
# This code adapted by RJH Sept 2018 from webhook.py

# NOTE: rq_settings.py is executed at program start-up, reads some environment variables, and sets queue name, etc.
#       job() function (at bottom here) is executed by rq package when there is an available entry in the named queue.

# Python imports
import os
#import shutil
import tempfile
#import logging
#import ssl
#from urllib import error as urllib_error
from urllib.parse import urlencode
#from urllib.request import Request, urlopen
import json
import hashlib
from datetime import datetime, timedelta
from time import time

# Library (PyPi) imports
from rq import get_current_job
from statsd import StatsClient # Graphite front-end

# Local imports
<<<<<<< HEAD
from rq_settings import prefix, REDIS_JOB_LIST
from general_tools.file_utils import unzip, write_file, remove_tree
from general_tools.url_utils import download_file
#from resource_container.ResourceContainer import RC
#from preprocessors.preprocessors import do_preprocess
#from models.manifest import TxManifest
#from models.job import TxJob
#from models.module import TxModule
=======
from rq_settings import prefix, debug_mode_flag
from general_tools.file_utils import unzip, add_contents_to_zip, write_file, remove_tree
from general_tools.url_utils import download_file
from resource_container.ResourceContainer import RC
from preprocessors.preprocessors import do_preprocess
from models.manifest import TxManifest
#from models.job import TxJob
from models.module import TxModule
>>>>>>> 9345015b
from global_settings.global_settings import GlobalSettings



#OUR_NAME = 'Door43_callback_handler'

GlobalSettings(prefix=prefix)
if prefix not in ('', 'dev-'):
    GlobalSettings.logger.critical(f"Unexpected prefix: {prefix!r} -- expected '' or 'dev-'")
stats_prefix = f"door43.{'dev' if prefix else 'prod'}.callback-handler"


# Get the Graphite URL from the environment, otherwise use a local test instance
graphite_url = os.getenv('GRAPHITE_HOSTNAME', 'localhost')
stats_client = StatsClient(host=graphite_url, port=8125, prefix=stats_prefix)



def update_project_json(base_temp_dir_name, commit_id, upj_job, repo_name, repo_owner):
    """
    :param string commit_id:
    :param dict upj_job:
    :param string repo_name:
    :param string repo_owner:
    :return:
    """
    project_json_key = f'u/{repo_owner}/{repo_name}/project.json'
    project_json = GlobalSettings.cdn_s3_handler().get_json(project_json_key)
    project_json['user'] = repo_owner
    project_json['repo'] = repo_name
    project_json['repo_url'] = f'https://git.door43.org/{repo_owner}/{repo_name}'
    commit = {
        'id': commit_id,
        'created_at': upj_job.created_at,
        'status': upj_job.status,
        'success': upj_job.success,
        'started_at': None,
        'ended_at': None
    }
    # TODO: CHECK AND DELETE Rewrite of the following lines as a list comprehension
    if 'commits' not in project_json:
        project_json['commits'] = []
    commits1 = []
    for c in project_json['commits']:
        if c['id'] != commit_id:
            commits1.append(c)
    commits1.append(commit)
    #project_json['commits'] = commits1
    print(f"project_json['commits (old)'] = {commits1}")
    # Get all other previous commits, and then add this one
    if 'commits' in project_json:
        commits = [c for c in project_json['commits'] if c['id'] != commit_id]
        commits.append(commit)
    else:
        commits = [commit]
    print(f"project_json['commits (new)'] = {commits}")
    assert commits == commits1
    project_json['commits'] = commits
    project_file = os.path.join(base_temp_dir_name, 'project.json')
    write_file(project_file, project_json)
    GlobalSettings.cdn_s3_handler().upload_file(project_file, project_json_key)
# end of update_project_json function


def upload_build_log_to_s3(base_temp_dir_name, build_log, s3_commit_key, part=''):
    """
    :param dict build_log:
    :param string s3_commit_key:
    :param string part:
    :return:
    """
    build_log_file = os.path.join(base_temp_dir_name, 'build_log.json')
    write_file(build_log_file, build_log)
    upload_key = f'{s3_commit_key}/{part}build_log.json'
    GlobalSettings.logger.debug(f'Saving build log to {GlobalSettings.cdn_bucket_name}/{upload_key}')
    GlobalSettings.cdn_s3_handler().upload_file(build_log_file, upload_key, cache_time=0)
    # GlobalSettings.logger.debug('build log contains: ' + json.dumps(build_log_json))
#end of upload_build_log_to_s3


def create_build_log(commit_id, commit_message, commit_url, compare_url, cbl_job, pusher_username, repo_name, repo_owner):
    """
    :param string commit_id:
    :param string commit_message:
    :param string commit_url:
    :param string compare_url:
    :param dict cbl_job:
    :param string pusher_username:
    :param string repo_name:
    :param string repo_owner:
    :return dict:
    """
    build_log_json = dict(cbl_job)
    build_log_json['repo_name'] = repo_name
    build_log_json['repo_owner'] = repo_owner
    build_log_json['commit_id'] = commit_id
    build_log_json['committed_by'] = pusher_username
    build_log_json['commit_url'] = commit_url
    build_log_json['compare_url'] = compare_url
    build_log_json['commit_message'] = commit_message

    return build_log_json
# end of create_build_log function


def clear_commit_directory_in_cdn(s3_commit_key):
    """
    Clear out the commit directory in the cdn bucket for this project revision.
    """
    for obj in GlobalSettings.cdn_s3_handler().get_objects(prefix=s3_commit_key):
        GlobalSettings.logger.debug('Removing s3 cdn file: ' + obj.key)
        GlobalSettings.cdn_s3_handler().delete_file(obj.key)
# end of clear_commit_directory_in_cdn function


def build_multipart_source(source_url_base, file_key, book_filename):
    params = urlencode({'convert_only': book_filename})
    source_url = f'{source_url_base}/{file_key}?{params}'
    return source_url
# end of build_multipart_source function


def upload_zip_file(commit_id, zip_filepath):
    file_key = f'preconvert/{commit_id}.zip'
    GlobalSettings.logger.debug(f'Uploading {zip_filepath} to {GlobalSettings.pre_convert_bucket_name}/{file_key}...')
    try:
        GlobalSettings.pre_convert_s3_handler().upload_file(zip_filepath, file_key, cache_time=0)
    except Exception as e:
        GlobalSettings.logger.error('Failed to upload zipped repo up to server')
        GlobalSettings.logger.exception(e)
    finally:
        GlobalSettings.logger.debug('finished.')
    return file_key
# end of upload_zip_file function


def get_repo_files(base_temp_dir_name, commit_url, repo_name):
    temp_dir = tempfile.mkdtemp(dir=base_temp_dir_name, prefix=f'{repo_name}_')
    download_repo(base_temp_dir_name, commit_url, temp_dir)
    repo_dir = os.path.join(temp_dir, repo_name.lower())
    if not os.path.isdir(repo_dir):
        repo_dir = temp_dir
    return repo_dir
# end of get_repo_files function


def download_repo(base_temp_dir_name, commit_url, repo_dir):
    """
    Downloads and unzips a git repository from Github or git.door43.org
    :param str|unicode commit_url: The URL of the repository to download
    :param str|unicode repo_dir:   The directory where the downloaded file should be unzipped
    :return: None
    """
    repo_zip_url = commit_url.replace('commit', 'archive') + '.zip'
    repo_zip_file = os.path.join(base_temp_dir_name, repo_zip_url.rpartition(os.path.sep)[2])

    try:
        GlobalSettings.logger.debug(f'Downloading {repo_zip_url}...')

        # if the file already exists, remove it, we want a fresh copy
        if os.path.isfile(repo_zip_file):
            os.remove(repo_zip_file)

        download_file(repo_zip_url, repo_zip_file)
    finally:
        GlobalSettings.logger.debug('Downloading finished.')

    try:
        GlobalSettings.logger.debug(f'Unzipping {repo_zip_file}...')
        # NOTE: This is unsafe if the zipfile comes from an untrusted source
        unzip(repo_zip_file, repo_dir)
    finally:
        GlobalSettings.logger.debug('Unzipping finished.')

    # clean up the downloaded zip file
    if os.path.isfile(repo_zip_file):
        os.remove(repo_zip_file)
#end of download_repo function


def verify_expected_job(vej_job_dict, vej_redis_connection):
    """
    Check that we have this outstanding job in a REDIS dict
        and delete it once we make a match.

    Return True or False
    """
    print(f"\nverify_expected_job({vej_job_dict})")
    outstanding_jobs_dict = vej_redis_connection.hgetall(REDIS_JOB_LIST)
    if not outstanding_jobs_dict:
        GlobalSettings.logger.error("No expected jobs found")
        return False
    print("Got outstanding_jobs_dict:", outstanding_jobs_dict)
    print(f"Currently have {len(outstanding_jobs_dict)} outstanding job(s) in {REDIS_JOB_LIST!r}")
    if vej_job_dict['job_id'] not in outstanding_jobs_dict:
        GlobalSettings.logger.error(f"Not expecting job with id of {vej_job_dict['job_id']}")
        return False
    # We found a match -- delete that job from the outstanding list
    print(f"Found match with {outstanding_jobs_dict[vej_job_dict['job_id']]}")
    del outstanding_jobs_dict[vej_job_dict['job_id']]
    print(f"Still have {len(outstanding_jobs_dict)} outstanding job(s) in {REDIS_JOB_LIST!r}")
    vej_redis_connection.hmset(REDIS_JOB_LIST, outstanding_jobs_dict)
    return True
# end of verify_expected_job


def process_callback(pc_prefix, queued_json_payload, redis_connection):
    """
    The job info is retrieved from REDIS and matched/checked
    The converted file(s) are downloaded
    Templating is done
    The results are uploaded to the S3 CDN bucket
    The final log is uploaded to the S3 CDN bucket

    The given payload will be appended to the 'failed' queue
        if an exception is thrown in this module.
    """
<<<<<<< HEAD
    print(f"Processing {pc_prefix+' ' if pc_prefix else ''}callback: {queued_json_payload}")

    ## Setup a temp folder to use
    #source_url_base = f'https://s3-{GlobalSettings.aws_region_name}.amazonaws.com/{GlobalSettings.pre_convert_bucket_name}'
    ## Move everything down one directory level for simple delete
    #intermediate_dir_name = OUR_NAME
    #base_temp_dir_name = os.path.join(tempfile.gettempdir(), intermediate_dir_name)
    #try:
        #os.makedirs(base_temp_dir_name)
    #except:
        #pass
    ##print("source_url_base", repr(source_url_base), "base_temp_dir_name", repr(base_temp_dir_name))

    # Check that this is an expected callback job
    if 'job_id' not in queued_json_payload:
        error = "Callback job has no 'job_id' field"
        GlobalSettings.logger.error(error)
        raise Exception(error)
    if not verify_expected_job(queued_json_payload, redis_connection):
        error = f'No job found for {queued_json_payload}'
        GlobalSettings.logger.critical(error)
        raise Exception(error)

    # TODO: The following code is just pasted from tx-manager/client_converter_callback.py
    #           and not yet adapted
    temp_dir = tempfile.mkdtemp(suffix='', prefix='client_callback_')

    job_id_parts = identifier.split('/')
    job_id = job_id_parts[0]
=======
    GlobalSettings.logger.debug(f"Processing {pc_prefix+' ' if pc_prefix else ''}callback: {queued_json_payload}")

    job_id = queued_json_payload['job_id']
    return
>>>>>>> 9345015b
    job = TxJob.get(job_id)

    if not job:
        error = 'No job found for job_id = {0}, identifier = {0}'.format(job_id, identifier)
<<<<<<< HEAD
        GlobalSettings.logger.error(error)
=======
        App.logger.error(error)
>>>>>>> 9345015b
        raise Exception(error)

    if len(job_id_parts) == 4:
        part_count, part_id, book = job_id_parts[1:]
<<<<<<< HEAD
        GlobalSettings.logger.debug(f'Multiple project, part {part_id} of {part_count}, converting book {book}')
        multiple_project = True
    else:
        GlobalSettings.logger.debug('Single project')
=======
        App.logger.debug('Multiple project, part {0} of {1}, converting book {2}'.
                            format(part_id, part_count, book))
        multiple_project = True
    else:
        App.logger.debug('Single project')
>>>>>>> 9345015b
        part_id = None
        multiple_project = False

    job.ended_at = datetime.utcnow()
    job.success = success
    for message in log:
        job.log_message(message)
    for message in warnings:
        job.warnings_message(message)
    for message in errors:
        job.error_message(message)
    if len(errors):
        job.log_message('{0} function returned with errors.'.format(job.convert_module))
    elif len(warnings):
        job.log_message('{0} function returned with warnings.'.format(job.convert_module))
    else:
        job.log_message('{0} function returned successfully.'.format(job.convert_module))

    if not success or len(job.errors):
        job.success = False
        job.status = "failed"
        message = "Conversion failed"
<<<<<<< HEAD
        GlobalSettings.logger.debug("Conversion failed, success: {0}, errors: {1}".format(success, job.errors))
=======
        App.logger.debug("Conversion failed, success: {0}, errors: {1}".format(success, job.errors))
>>>>>>> 9345015b
    elif len(job.warnings) > 0:
        job.success = True
        job.status = "warnings"
        message = "Conversion successful with warnings"
    else:
        job.success = True
        job.status = "success"
        message = "Conversion successful"

    job.message = message
    job.log_message(message)
    job.log_message('Finished job {0} at {1}'.format(job.job_id, job.ended_at.strftime("%Y-%m-%dT%H:%M:%SZ")))

    s3_commit_key = 'u/{0}/{1}/{2}'.format(job.user_name, job.repo_name, job.commit_id)
    upload_key = s3_commit_key
    if multiple_project:
        upload_key += "/" + part_id

<<<<<<< HEAD
    GlobalSettings.logger.debug('Callback for commit {0}...'.format(s3_commit_key))
=======
    App.logger.debug('Callback for commit {0}...'.format(s3_commit_key))
>>>>>>> 9345015b

    # Download the ZIP file of the converted files
    converted_zip_url = job.output
    converted_zip_file = os.path.join(temp_dir, converted_zip_url.rpartition('/')[2])
    remove(converted_zip_file)  # make sure old file not present
    download_success = True
<<<<<<< HEAD
    GlobalSettings.logger.debug('Downloading converted zip file from {0}...'.format(converted_zip_url))
=======
    App.logger.debug('Downloading converted zip file from {0}...'.format(converted_zip_url))
>>>>>>> 9345015b
    try:
        download_file(converted_zip_url, converted_zip_file)
    except:
        download_success = False  # if multiple project we note fail and move on
        if not multiple_project:
            remove_tree(temp_dir)  # cleanup
        if job.errors is None:
            job.errors = []
        job.errors.append("Missing converted file: " + converted_zip_url)
    finally:
<<<<<<< HEAD
        GlobalSettings.logger.debug('download finished, success={0}'.format(str(download_success)))
=======
        App.logger.debug('download finished, success={0}'.format(str(download_success)))
>>>>>>> 9345015b

    job.update()

    if download_success:
        # Unzip the archive
        unzip_dir = unzip_converted_files(converted_zip_file)

        # Upload all files to the cdn_bucket with the key of <user>/<repo_name>/<commit> of the repo
        upload_converted_files(upload_key, unzip_dir)

    if multiple_project:
        # Now download the existing build_log.json file, update it and upload it back to S3 as convert_log
        build_log_json = update_convert_log(s3_commit_key, part_id + "/")

        # mark current part as finished
        cdn_upload_contents({}, s3_commit_key + '/' + part_id + '/finished')

    else:  # single part conversion
        # Now download the existing build_log.json file, update it and upload it back to S3 as convert_log
        build_log_json = update_convert_log(s3_commit_key)

        cdn_upload_contents({}, s3_commit_key + '/finished')  # flag finished

    results = ClientLinterCallback.deploy_if_conversion_finished(s3_commit_key, identifier)
    if results:
        all_parts_completed = True
        build_log_json = results

<<<<<<< HEAD
    #remove_tree(base_temp_dir_name)  # cleanup
    #print("process_callback() is returning:", build_log_json)
    #return build_log_json
    print("Door43-Job-Handler process_callback() is returning:", build_log_json)
    return build_log_json
=======
    remove_tree(temp_dir)  # cleanup
    return build_log_json

    #GlobalSettings.logger.info("process_callback() is returning:", build_log_json)
    #return build_log_json
    #return {"ok":"ok"}
>>>>>>> 9345015b
#end of process_callback function


def job(queued_json_payload):
    """
    This function is called by the rq package to process a job in the queue(s).

    The job is removed from the queue before the job is started,
        but if the job throws an exception or times out (timeout specified in enqueue process)
            then the job gets added to the 'failed' queue.
    """
    GlobalSettings.logger.info("Door43-Job-Handler received a callback" + (" (in debug mode)" if debug_mode_flag else ""))
    start_time = time()
    stats_client.incr('CallbacksStarted')

    #current_job = get_current_job()
    #print(f"Current job: {current_job}") # Mostly just displays the job number and payload
    #print("id",current_job.id) # Displays job number
    #print("origin",current_job.origin) # Displays queue name
    #print("meta",current_job.meta) # Empty dict

    #print(f"Got a job from {current_job.origin} queue: {queued_json_payload}")
    #print(f"\nGot job {current_job.id} from {current_job.origin} queue")
    #queue_prefix = 'dev-' if current_job.origin.startswith('dev-') else ''
    #assert queue_prefix == prefix
<<<<<<< HEAD
    process_callback(prefix, queued_json_payload, current_job.connection)
=======
    process_callback(prefix, queued_json_payload)
>>>>>>> 9345015b

    elapsed_milliseconds = round((time() - start_time) * 1000)
    stats_client.timing('CallbackTime', elapsed_milliseconds)
    stats_client.incr('CallbacksCompleted')
<<<<<<< HEAD
    print(f"  Ok, DCS callback job completed in {elapsed_seconds} seconds!")
=======
    GlobalSettings.logger.info(f"DCS callback handling completed in {elapsed_milliseconds:,} milliseconds!")
>>>>>>> 9345015b
# end of job function

# end of callback.py<|MERGE_RESOLUTION|>--- conflicted
+++ resolved
@@ -8,23 +8,22 @@
 import os
 #import shutil
 import tempfile
-#import logging
 #import ssl
 #from urllib import error as urllib_error
-from urllib.parse import urlencode
+#from urllib.parse import urlencode
 #from urllib.request import Request, urlopen
-import json
-import hashlib
-from datetime import datetime, timedelta
+#import json
+#import hashlib
+from datetime import datetime #, timedelta
 from time import time
 
 # Library (PyPi) imports
+#import requests
 from rq import get_current_job
 from statsd import StatsClient # Graphite front-end
 
 # Local imports
-<<<<<<< HEAD
-from rq_settings import prefix, REDIS_JOB_LIST
+from rq_settings import prefix, debug_mode_flag, REDIS_JOB_LIST
 from general_tools.file_utils import unzip, write_file, remove_tree
 from general_tools.url_utils import download_file
 #from resource_container.ResourceContainer import RC
@@ -32,16 +31,6 @@
 #from models.manifest import TxManifest
 #from models.job import TxJob
 #from models.module import TxModule
-=======
-from rq_settings import prefix, debug_mode_flag
-from general_tools.file_utils import unzip, add_contents_to_zip, write_file, remove_tree
-from general_tools.url_utils import download_file
-from resource_container.ResourceContainer import RC
-from preprocessors.preprocessors import do_preprocess
-from models.manifest import TxManifest
-#from models.job import TxJob
-from models.module import TxModule
->>>>>>> 9345015b
 from global_settings.global_settings import GlobalSettings
 
 
@@ -81,24 +70,12 @@
         'started_at': None,
         'ended_at': None
     }
-    # TODO: CHECK AND DELETE Rewrite of the following lines as a list comprehension
-    if 'commits' not in project_json:
-        project_json['commits'] = []
-    commits1 = []
-    for c in project_json['commits']:
-        if c['id'] != commit_id:
-            commits1.append(c)
-    commits1.append(commit)
-    #project_json['commits'] = commits1
-    print(f"project_json['commits (old)'] = {commits1}")
     # Get all other previous commits, and then add this one
     if 'commits' in project_json:
         commits = [c for c in project_json['commits'] if c['id'] != commit_id]
         commits.append(commit)
     else:
         commits = [commit]
-    print(f"project_json['commits (new)'] = {commits}")
-    assert commits == commits1
     project_json['commits'] = commits
     project_file = os.path.join(base_temp_dir_name, 'project.json')
     write_file(project_file, project_json)
@@ -229,20 +206,23 @@
 
     Return True or False
     """
-    print(f"\nverify_expected_job({vej_job_dict})")
-    outstanding_jobs_dict = vej_redis_connection.hgetall(REDIS_JOB_LIST)
+    GlobalSettings.logger.debug(f"verify_expected_job({vej_job_dict['job_id']})")
+    outstanding_jobs_dict = vej_redis_connection.hgetall(REDIS_JOB_LIST) # Gets bytes!!!
     if not outstanding_jobs_dict:
         GlobalSettings.logger.error("No expected jobs found")
         return False
-    print("Got outstanding_jobs_dict:", outstanding_jobs_dict)
-    print(f"Currently have {len(outstanding_jobs_dict)} outstanding job(s) in {REDIS_JOB_LIST!r}")
-    if vej_job_dict['job_id'] not in outstanding_jobs_dict:
+    GlobalSettings.logger.debug(f"Got outstanding_jobs_dict: {outstanding_jobs_dict}")
+    GlobalSettings.logger.debug(f"Currently have {len(outstanding_jobs_dict)}"
+                                f" outstanding job(s) in {REDIS_JOB_LIST!r}")
+    job_id_bytes = vej_job_dict['job_id'].encode()
+    if job_id_bytes not in outstanding_jobs_dict:
         GlobalSettings.logger.error(f"Not expecting job with id of {vej_job_dict['job_id']}")
         return False
     # We found a match -- delete that job from the outstanding list
-    print(f"Found match with {outstanding_jobs_dict[vej_job_dict['job_id']]}")
-    del outstanding_jobs_dict[vej_job_dict['job_id']]
-    print(f"Still have {len(outstanding_jobs_dict)} outstanding job(s) in {REDIS_JOB_LIST!r}")
+    GlobalSettings.logger.debug(f"Found match with {outstanding_jobs_dict[job_id_bytes]}")
+    del outstanding_jobs_dict[job_id_bytes]
+    GlobalSettings.logger.debug(f"Still have {len(outstanding_jobs_dict)} outstanding job(s)"
+                                f" in {REDIS_JOB_LIST!r}")
     vej_redis_connection.hmset(REDIS_JOB_LIST, outstanding_jobs_dict)
     return True
 # end of verify_expected_job
@@ -259,8 +239,7 @@
     The given payload will be appended to the 'failed' queue
         if an exception is thrown in this module.
     """
-<<<<<<< HEAD
-    print(f"Processing {pc_prefix+' ' if pc_prefix else ''}callback: {queued_json_payload}")
+    GlobalSettings.logger.debug(f"Processing {pc_prefix+' ' if pc_prefix else ''}callback: {queued_json_payload}")
 
     ## Setup a temp folder to use
     #source_url_base = f'https://s3-{GlobalSettings.aws_region_name}.amazonaws.com/{GlobalSettings.pre_convert_bucket_name}'
@@ -289,115 +268,81 @@
 
     job_id_parts = identifier.split('/')
     job_id = job_id_parts[0]
-=======
-    GlobalSettings.logger.debug(f"Processing {pc_prefix+' ' if pc_prefix else ''}callback: {queued_json_payload}")
-
-    job_id = queued_json_payload['job_id']
-    return
->>>>>>> 9345015b
-    job = TxJob.get(job_id)
-
-    if not job:
-        error = 'No job found for job_id = {0}, identifier = {0}'.format(job_id, identifier)
-<<<<<<< HEAD
+    this_job = TxJob.get(job_id)
+
+    if not this_job:
+        error = f"No job found for job_id = {job_id}, identifier = {identifier}"
         GlobalSettings.logger.error(error)
-=======
-        App.logger.error(error)
->>>>>>> 9345015b
         raise Exception(error)
 
     if len(job_id_parts) == 4:
         part_count, part_id, book = job_id_parts[1:]
-<<<<<<< HEAD
-        GlobalSettings.logger.debug(f'Multiple project, part {part_id} of {part_count}, converting book {book}')
+        GlobalSettings.logger.debug(f"Multiple project, part {part_id} of {part_count}, converting book {book}")
         multiple_project = True
     else:
         GlobalSettings.logger.debug('Single project')
-=======
-        App.logger.debug('Multiple project, part {0} of {1}, converting book {2}'.
-                            format(part_id, part_count, book))
-        multiple_project = True
-    else:
-        App.logger.debug('Single project')
->>>>>>> 9345015b
         part_id = None
         multiple_project = False
 
-    job.ended_at = datetime.utcnow()
-    job.success = success
+    this_job.ended_at = datetime.utcnow()
+    this_job.success = success
     for message in log:
-        job.log_message(message)
+        this_job.log_message(message)
     for message in warnings:
-        job.warnings_message(message)
+        this_job.warnings_message(message)
     for message in errors:
-        job.error_message(message)
+        this_job.error_message(message)
     if len(errors):
-        job.log_message('{0} function returned with errors.'.format(job.convert_module))
+        this_job.log_message('{0} function returned with errors.'.format(this_job.convert_module))
     elif len(warnings):
-        job.log_message('{0} function returned with warnings.'.format(job.convert_module))
+        this_job.log_message('{0} function returned with warnings.'.format(this_job.convert_module))
     else:
-        job.log_message('{0} function returned successfully.'.format(job.convert_module))
-
-    if not success or len(job.errors):
-        job.success = False
-        job.status = "failed"
+        this_job.log_message('{0} function returned successfully.'.format(this_job.convert_module))
+
+    if not success or this_job.errors:
+        this_job.success = False
+        this_job.status = "failed"
         message = "Conversion failed"
-<<<<<<< HEAD
-        GlobalSettings.logger.debug("Conversion failed, success: {0}, errors: {1}".format(success, job.errors))
-=======
-        App.logger.debug("Conversion failed, success: {0}, errors: {1}".format(success, job.errors))
->>>>>>> 9345015b
-    elif len(job.warnings) > 0:
-        job.success = True
-        job.status = "warnings"
+        GlobalSettings.logger.debug(f"Conversion failed, success: {success}, errors: {this_job.errors}")
+    elif this_job.warnings:
+        this_job.success = True
+        this_job.status = "warnings"
         message = "Conversion successful with warnings"
     else:
-        job.success = True
-        job.status = "success"
+        this_job.success = True
+        this_job.status = "success"
         message = "Conversion successful"
 
-    job.message = message
-    job.log_message(message)
-    job.log_message('Finished job {0} at {1}'.format(job.job_id, job.ended_at.strftime("%Y-%m-%dT%H:%M:%SZ")))
-
-    s3_commit_key = 'u/{0}/{1}/{2}'.format(job.user_name, job.repo_name, job.commit_id)
+    this_job.message = message
+    this_job.log_message(message)
+    this_job.log_message('Finished job {0} at {1}'.format(this_job.job_id, this_job.ended_at.strftime("%Y-%m-%dT%H:%M:%SZ")))
+
+    s3_commit_key = 'u/{0}/{1}/{2}'.format(this_job.user_name, this_job.repo_name, this_job.commit_id)
     upload_key = s3_commit_key
     if multiple_project:
         upload_key += "/" + part_id
 
-<<<<<<< HEAD
-    GlobalSettings.logger.debug('Callback for commit {0}...'.format(s3_commit_key))
-=======
-    App.logger.debug('Callback for commit {0}...'.format(s3_commit_key))
->>>>>>> 9345015b
+    GlobalSettings.logger.debug(f"Callback for commit {s3_commit_key}...")
 
     # Download the ZIP file of the converted files
-    converted_zip_url = job.output
+    converted_zip_url = this_job.output
     converted_zip_file = os.path.join(temp_dir, converted_zip_url.rpartition('/')[2])
     remove(converted_zip_file)  # make sure old file not present
     download_success = True
-<<<<<<< HEAD
-    GlobalSettings.logger.debug('Downloading converted zip file from {0}...'.format(converted_zip_url))
-=======
-    App.logger.debug('Downloading converted zip file from {0}...'.format(converted_zip_url))
->>>>>>> 9345015b
+    GlobalSettings.logger.debug(f"Downloading converted zip file from {converted_zip_url}...")
     try:
         download_file(converted_zip_url, converted_zip_file)
     except:
         download_success = False  # if multiple project we note fail and move on
         if not multiple_project:
             remove_tree(temp_dir)  # cleanup
-        if job.errors is None:
-            job.errors = []
-        job.errors.append("Missing converted file: " + converted_zip_url)
+        if this_job.errors is None:
+            this_job.errors = []
+        this_job.errors.append("Missing converted file: " + converted_zip_url)
     finally:
-<<<<<<< HEAD
-        GlobalSettings.logger.debug('download finished, success={0}'.format(str(download_success)))
-=======
-        App.logger.debug('download finished, success={0}'.format(str(download_success)))
->>>>>>> 9345015b
-
-    job.update()
+        GlobalSettings.logger.debug(f"download finished, success={download_success}")
+
+    this_job.update()
 
     if download_success:
         # Unzip the archive
@@ -424,20 +369,9 @@
         all_parts_completed = True
         build_log_json = results
 
-<<<<<<< HEAD
-    #remove_tree(base_temp_dir_name)  # cleanup
-    #print("process_callback() is returning:", build_log_json)
+    remove_tree(temp_dir)  # cleanup
+    GlobalSettings.logger.info(f"Door43-Job-Handler process_callback() is finishing with: {build_log_json}")
     #return build_log_json
-    print("Door43-Job-Handler process_callback() is returning:", build_log_json)
-    return build_log_json
-=======
-    remove_tree(temp_dir)  # cleanup
-    return build_log_json
-
-    #GlobalSettings.logger.info("process_callback() is returning:", build_log_json)
-    #return build_log_json
-    #return {"ok":"ok"}
->>>>>>> 9345015b
 #end of process_callback function
 
 
@@ -451,9 +385,9 @@
     """
     GlobalSettings.logger.info("Door43-Job-Handler received a callback" + (" (in debug mode)" if debug_mode_flag else ""))
     start_time = time()
-    stats_client.incr('CallbacksStarted')
-
-    #current_job = get_current_job()
+    stats_client.incr('callbacks.attempted')
+
+    current_job = get_current_job()
     #print(f"Current job: {current_job}") # Mostly just displays the job number and payload
     #print("id",current_job.id) # Displays job number
     #print("origin",current_job.origin) # Displays queue name
@@ -463,20 +397,12 @@
     #print(f"\nGot job {current_job.id} from {current_job.origin} queue")
     #queue_prefix = 'dev-' if current_job.origin.startswith('dev-') else ''
     #assert queue_prefix == prefix
-<<<<<<< HEAD
     process_callback(prefix, queued_json_payload, current_job.connection)
-=======
-    process_callback(prefix, queued_json_payload)
->>>>>>> 9345015b
 
     elapsed_milliseconds = round((time() - start_time) * 1000)
-    stats_client.timing('CallbackTime', elapsed_milliseconds)
-    stats_client.incr('CallbacksCompleted')
-<<<<<<< HEAD
-    print(f"  Ok, DCS callback job completed in {elapsed_seconds} seconds!")
-=======
-    GlobalSettings.logger.info(f"DCS callback handling completed in {elapsed_milliseconds:,} milliseconds!")
->>>>>>> 9345015b
+    stats_client.timing('callback.duration', elapsed_milliseconds)
+    stats_client.incr('callbacks.completed')
+    GlobalSettings.logger.info(f"Door43 callback handling completed in {elapsed_milliseconds:,} milliseconds")
 # end of job function
 
-# end of callback.py+# end of callback.py for door43_enqueue_job