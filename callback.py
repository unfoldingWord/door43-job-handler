# NOTE: This module name and function name are defined by the rq package and our own door43-enqueue-job package
# This code adapted by RJH Sept 2018 from webhook.py

# NOTE: rq_settings.py is executed at program start-up, reads some environment variables, and sets queue name, etc.
#       job() function (at bottom here) is executed by rq package when there is an available entry in the named queue.

# NOTE: a number of other services depend on the outputs of this module,
#           e.g., Door43.org reads its project.json to find the rendered branches/releases,
#                   and build_log.json (i.e., from the door43 bucket, not from the cdn one).
#           (This means that changing variable names in those dicts
#               might have unintended consequences.)


# Python imports
from typing import Dict, List, Any, Optional, Union, Literal
import os
from datetime import datetime
import time
import json
import tempfile
import traceback
import logging
import boto3
import watchtower
import requests

from rq import get_current_job, Queue
from statsd import StatsClient # Graphite front-end
from rq_settings import prefix, debug_mode_flag, REDIS_JOB_LIST, callback_queue_name
from app_settings.app_settings import AppSettings
from client_converter_callback import ClientConverterCallback
from client_linter_callback import ClientLinterCallback
from door43_tools.project_deployer import ProjectDeployer
from general_tools.file_utils import write_file, remove_tree

MY_NAME = 'tX PDF creator'
MY_VERSION_STRING = '2.0.0' # Mostly to determine PDF fixes
MY_NAME_VERSION_STRING = f"{MY_NAME} v{MY_VERSION_STRING}"

AppSettings(prefix=prefix)
if prefix not in ('', 'dev-'):
    AppSettings.logger.critical(f"Unexpected prefix: '{prefix}' — expected '' or 'dev-'")
door43_stats_prefix = f"door43.{'dev' if prefix else 'prod'}"
job_handler_stats_prefix = f"{door43_stats_prefix}.job-handler" # Can't add .callback here coz we also have .total
callback_stats_prefix = f"{job_handler_stats_prefix}.callback"


# Get the Graphite URL from the environment, otherwise use a local test instance
graphite_url = os.getenv('GRAPHITE_HOSTNAME', 'localhost')
stats_client = StatsClient(host=graphite_url, port=8125)



def verify_expected_job(vej_job_id:str, vej_redis_connection) -> Union[Dict[str,Any], Literal[False]]:
    """
    Check that we have this outstanding job in a REDIS dict
        and delete the REDIS dict entry once we make a match.

    Return the job dict or False
    """
    # vej_job_id = vej_job_dict['job_id']
    # AppSettings.logger.debug(f"verify_expected_job({vej_job_id})")

    outstanding_jobs_dict_bytes = vej_redis_connection.get(REDIS_JOB_LIST) # Gets bytes!!!
    if not outstanding_jobs_dict_bytes:
        AppSettings.logger.error("No expected jobs found in redis store")
        return False
    # AppSettings.logger.debug(f"Got outstanding_jobs_dict_bytes:"
    #                             f" ({len(outstanding_jobs_dict_bytes)}) {outstanding_jobs_dict_bytes}")
    assert isinstance(outstanding_jobs_dict_bytes,bytes)
    outstanding_jobs_dict_json_string = outstanding_jobs_dict_bytes.decode() # bytes -> str
    assert isinstance(outstanding_jobs_dict_json_string,str)
    outstanding_jobs_dict = json.loads(outstanding_jobs_dict_json_string)
    assert isinstance(outstanding_jobs_dict,dict)
    AppSettings.logger.info(f"Currently have {len(outstanding_jobs_dict)}"
                               f" outstanding job(s) in '{REDIS_JOB_LIST}' redis store")
    if vej_job_id not in outstanding_jobs_dict:
        AppSettings.logger.error(f"Not expecting job with id of {vej_job_id}")
        AppSettings.logger.debug(f"Only had job ids: {outstanding_jobs_dict.keys()}")
        return False
    this_job_dict = outstanding_jobs_dict[vej_job_id]

    # We found a match—delete that job from the outstanding list
    AppSettings.logger.debug(f"Found job match for {vej_job_id}")
    del outstanding_jobs_dict[vej_job_id]
    if outstanding_jobs_dict:
        AppSettings.logger.debug(f"Still have {len(outstanding_jobs_dict)}"
                                    f" outstanding job(s) in '{REDIS_JOB_LIST}'")
        # Update the job dict in redis now that this job has been deleted from it
        outstanding_jobs_json_string = json.dumps(outstanding_jobs_dict)
        vej_redis_connection.set(REDIS_JOB_LIST, outstanding_jobs_json_string)
    else: # no outstanding jobs left
        AppSettings.logger.info("Deleting the final outstanding job"
                                  f" in '{REDIS_JOB_LIST}' redis store")
        del_result = vej_redis_connection.delete(REDIS_JOB_LIST)
        # print("  Got redis delete result:", del_result)
        assert del_result == 1 # Should only have deleted one key

    #AppSettings.logger.debug(f"Returning {this_job_dict}")
    return this_job_dict
# end of verify_expected_job


def merge_results_logs(old_build_log:Dict[str,Any], new_file_results:Dict[str,Any],
                                        converter_flag:bool) -> Dict[str,Any]:
    """
    Given a second partial build log file_results,
        combine the log/warnings/errors lists into the first build_log.
    """
    new_file_results_copy = new_file_results.copy() # Sometimes this gets too big
    if 'warnings' in new_file_results_copy and len(new_file_results_copy['warnings']) > 10:
        new_file_results_copy['warnings'] = f"{new_file_results_copy['warnings'][:5]} …… {new_file_results_copy['warnings'][-5:]}"
    AppSettings.logger.debug(f"Callback.merge_results_logs(…, {new_file_results_copy}, converter_flag={converter_flag})…")
    # AppSettings.logger.debug(f"Callback.merge_results_logs({old_build_log}, {file_results}, {converter_flag})…")
    # saved_build_log = old_build_log.copy()
    if not old_build_log:
        AppSettings.logger.debug(f"Callback.merge_results_logs() about to return file_results={new_file_results}")
        return new_file_results
    if new_file_results:
        # The following four lines modify old_build_log as a side-effect!
        merge_dicts_lists(old_build_log, new_file_results, 'message')
        merge_dicts_lists(old_build_log, new_file_results, 'log')
        merge_dicts_lists(old_build_log, new_file_results, 'warnings')
        merge_dicts_lists(old_build_log, new_file_results, 'errors')
        if converter_flag \
        and 'success' in new_file_results \
        and new_file_results['success'] is False:
            old_build_log['success'] = new_file_results['success']
    # if build_log == saved_build_log:
    #     AppSettings.logger.debug(f"Callback.merge_results_logs() about to return build_log WITHOUT CHANGES\n\n")
    # else:
    #     AppSettings.logger.debug(f"Callback.merge_results_logs() about to return build_log={build_log}\n\n")
    return old_build_log
# end of merge_results_logs function


def merge_dicts_lists(old_build_log:Dict[str,Any], new_file_results:Dict[str,Any], key:str) -> None:
    """
    Used for merging log dicts from various sub-processes.

    build_log is a dict
    new_file_results is a dict
    value is a key (string) for the lists that will be merged if in both dicts

    Alters first parameter old_build_log in place.
    """
    # AppSettings.logger.debug(f"Callback.merge_dicts_lists({build_log}, {new_file_results}, '{key}')…")
    # saved_build_log = build_log.copy()
    if key in new_file_results:
        value = new_file_results[key]
        if value:
            # assert isinstance(value, (list, str)) # Oh, it can be str for 'message'!
            if (key in old_build_log) and (old_build_log[key]):
                old_build_log[key] += value # Concatenate 2nd list to the build_log one
            else:
                old_build_log[key] = value
    # if old_build_log == saved_build_log:
    #     AppSettings.logger.debug(f"Callback.merge_dicts_lists(…, {key}) returning with UNCHANGED BUILD_LOG\n")
    # else:
    #     AppSettings.logger.debug(f"Callback.merge_dicts_lists(…, {key}) returning with build_log={build_log}\n")
# end of merge_dicts_lists function


def get_jobID_from_commit_buildLog(project_folder_key:str, ix:int, commit_id:str) -> Optional[str]:
    """
    Look for build_log.json in the Door43 bucket
        and extract the job_id from it.

    NOTE: It seems like old builds also put build_log.json in the CDN bucket
            but the new ones don't seem to have that.

    Return None if anything fails.
    """
    file_key = f'{project_folder_key}{commit_id}/build_log.json'
    try:
        file_content = AppSettings.door43_s3_handler() \
                    .resource.Object(bucket_name=AppSettings.door43_bucket_name, key=file_key) \
                    .get()['Body'].read().decode('utf-8')
        json_content = json.loads(file_content)
        return json_content['job_id']
    except Exception as e:
        AppSettings.logger.critical(f"get_jobID_from_commit_buildLog threw an exception while getting {prefix}D43 {ix:,} '{file_key}': {e}")
        return None
# end of get_jobID_from_commit_buildLog function


def clear_commit_directory_from_bucket(s3_bucket_handler, s3_commit_key: str) -> None:
    """
    Clear out and remove the commit directory from the requested bucket for this project revision.
    """
    AppSettings.logger.debug(f"Clearing objects from commit directory '{s3_commit_key}' in {s3_bucket_handler.bucket_name} bucket…")
    s3_bucket_handler.bucket.objects.filter(Prefix=s3_commit_key).delete()
# end of clear_commit_directory_from_bucket function


def get_list_from_dcs(dcs_url:str) -> List[str]:
    """
    Send a GET request to the URL
        and return the list from the returned JSON.
    """
    AppSettings.logger.debug(f"get_list_from_dcs({dcs_url})…")

    this_list = []
    response:Optional[requests.Response]
    try:
        # AppSettings.logger.debug(f"Getting list from '{dcs_url}'…")
        response = requests.get(dcs_url)
    except requests.exceptions.ConnectionError as e:
        AppSettings.logger.critical(f"get_list_from_dcs connection error: {e}")
        response = None
    if response:
        # AppSettings.logger.info(f"response.status_code = {response.status_code}, response.reason = {response.reason}")
        # AppSettings.logger.debug(f"response.headers = {response.headers}")
        try:
            this_list = response.json()
            # AppSettings.logger.info(f"response_json = {this_list}")
            assert isinstance( this_list, list) # Should be a list of dicts
        except json.decoder.JSONDecodeError:
            AppSettings.logger.info("No valid list response JSON found")
            AppSettings.logger.debug(f"response.text = {response.text}")
        if response.status_code != 200:
            AppSettings.logger.critical(f"Failed to submit list request to DCS:"
                                        f" {response.status_code}={response.reason}")
    else: # no response
        error_msg = "Submission of list request to DCS got no response"
        AppSettings.logger.critical(error_msg)
        # raise Exception(error_msg) # So we go into the FAILED queue and monitoring system

    # AppSettings.logger.debug(f"  Returning this_list={this_list}")
    return this_list
# end of get_list_from_dcs function


def get_current_branch_names_list(repo_owner_username:str, repo_name:str) -> List[str]:
    """
    Ask DCS for a list of all current branches.
    """
    AppSettings.logger.debug(f"get_current_branch_names_list({repo_owner_username}, {repo_name})…")

    current_branch_list = get_list_from_dcs(f'{AppSettings.dcs_url}/api/v1/repos/{repo_owner_username}/{repo_name}/branches')
    current_branch_names_list = [this_dict['name'] for this_dict in current_branch_list]
    AppSettings.logger.info(f"Returning current_branch_names_list={current_branch_names_list}")
    return current_branch_names_list
# end of get_current_branch_names_list function


def get_current_tag_names_list(repo_owner_username:str, repo_name:str) -> List[str]:
    """
    Ask DCS for a list of all current release tags.
    """
    AppSettings.logger.debug(f"get_current_tag_names_list({repo_owner_username}, {repo_name})…")

    current_tag_list = get_list_from_dcs(f'{AppSettings.dcs_url}/api/v1/repos/{repo_owner_username}/{repo_name}/releases')
    current_tag_names_list = [this_dict['tag_name'] for this_dict in current_tag_list]
    AppSettings.logger.info(f"Returning current_tag_names_list={current_tag_names_list}")
    return current_tag_names_list
# end of get_current_tag_names_list function


def remove_excess_commits(commits_list:list, repo_owner_username:str, repo_name:str) -> List[Dict[str,Any]]:
    """
    Given a list of commits (oldest first),
        remove the unnecessary ones from the list
        and DELETE THE files from S3!

    Written: Aug 2019
        This was especially important as we moved from hash numbers
            to tag and branch names.

    NOTE: Gitea before 1.11 had a bug where it didn't always notify of deleted branches.
        Also, the dev- chain is not always enabled, so doesn't get all notifications anyway.
        So RJH added code in March 2020 to check for now non-existent branches.
    """
    MIN_WANTED_COMMITS = 1
    # Lowered from 2,400 to 500  20Dec19—not sure why ru_gl/ru_tq_2lv kept getting timeout errors
    MAX_ALLOWED_REMOVED_FOLDERS = 500 # Don't want to get job timeouts—typically can do 3500+ in 600s
                                       #    at least project.json will slowly get smaller if we limit this.
                                       # Each commit hash to be deleted has three folders to remove.
    AppSettings.logger.debug(f"remove_excess_commits({len(commits_list)}={commits_list}, {repo_owner_username}, {repo_name})…")

    current_branch_names_list = get_current_branch_names_list(repo_owner_username, repo_name)
    current_tag_names_list = get_current_tag_names_list(repo_owner_username, repo_name)

    project_folder_key = f'u/{repo_owner_username}/{repo_name}/'
    new_commits:List[Dict[str,Any]] = []
    removed_folder_count = 0
    # Process it backwards in case we want to count how many we have as we go
    for n, commit in enumerate( reversed(commits_list) ):
        # if DELETE_ENABLED or len(new_commits) < MAX_DEBUG_DISPLAYS: # don't clutter logs too much
        AppSettings.logger.debug(f" Investigating {commit['type']} '{commit['id']}' commit (already have {len(new_commits)} — want min of {MIN_WANTED_COMMITS})")
        # elif len(new_commits) == MAX_DEBUG_DISPLAYS: # don't clutter logs too much
            # AppSettings.logger.debug("  Logging suppressed for remaining hashes…")
        deleted_flag = False
        if len(new_commits) >= MIN_WANTED_COMMITS \
        and removed_folder_count < MAX_ALLOWED_REMOVED_FOLDERS:
            if commit['type'] in ('hash','artifact',): # but not 'unknown'—can delete old master branches
                # Delete the commit hash folders from both CDN and D43 buckets
                commit_key = f"{project_folder_key}{commit['id']}"
                AppSettings.logger.info(f"  {n:,} Removing {prefix} CDN & D43 '{commit['type']}' '{commit['id']}' commits! …")
                # AppSettings.logger.info(f"  {n:,} Removing {prefix}CDN '{commit['type']}' '{commit['id']}' commit! …")
                clear_commit_directory_from_bucket(AppSettings.cdn_s3_handler(), commit_key)
                removed_folder_count += 1
                # AppSettings.logger.info(f"  {n:,} Removing {prefix}D43 '{commit['type']}' '{commit['id']}' commit! …")
                clear_commit_directory_from_bucket(AppSettings.door43_s3_handler(), commit_key)
                removed_folder_count += 1
                # Delete the pre-convert .zip file (available on Download button) from its bucket
                if commit['job_id']:
                    zipFile_key = f"preconvert/{commit['job_id']}.zip"
                    AppSettings.logger.info(f"  {n:,} Removing {prefix}PreConvert '{commit['type']}' '{zipFile_key}' file! …")
                    clear_commit_directory_from_bucket(AppSettings.pre_convert_s3_handler(), zipFile_key)
                    removed_folder_count += 1
                else: # don't know the job_id (or the zip file was already deleted)
                    AppSettings.logger.warning(f" {n:,} No job_id so pre-convert zip file not deleted.")
                # Setup redirects (so users don't get 404 errors from old saved links)
                old_repo_key = f"{project_folder_key}{commit['id']}"
                latest_repo_key = f"/{project_folder_key}{new_commits[-1]['id']}" # Must start with /
                AppSettings.logger.info(f"  {n:,} Redirecting {old_repo_key} and {old_repo_key}/index.html to {latest_repo_key} …")
                AppSettings.door43_s3_handler().redirect(key=old_repo_key, location=latest_repo_key)
                AppSettings.door43_s3_handler().redirect(key=f'{old_repo_key}/index.html', location=latest_repo_key)
                deleted_flag = True
            elif commit['type'] == 'branch' and current_branch_names_list:
                # Some branches may have been deleted without us being informed
                branch_name = commit['id']
                AppSettings.logger.debug(f"Checking branch '{branch_name}' against {current_branch_names_list}…")
                if branch_name not in current_branch_names_list:
                    commit_key = f"{project_folder_key}{commit['id']}"
                    AppSettings.logger.info(f"  {n:,} Removing {prefix} CDN & D43 '{branch_name}' branch! …")
                    # AppSettings.logger.info(f"  {n:,} Removing {prefix}CDN '{branch_name}' branch! …")
                    clear_commit_directory_from_bucket(AppSettings.cdn_s3_handler(), commit_key)
                    removed_folder_count += 1
                    # AppSettings.logger.info(f"  {n:,} Removing {prefix}D43 '{branch_name}' branch! …")
                    clear_commit_directory_from_bucket(AppSettings.door43_s3_handler(), commit_key)
                    removed_folder_count += 1
                    # Delete the pre-convert .zip file (available on Download button) from its bucket
                    if commit['job_id']:
                        zipFile_key = f"preconvert/{commit['job_id']}.zip"
                        AppSettings.logger.info(f"  {n:,} Removing {prefix}PreConvert '{commit['type']}' '{zipFile_key}' file! …")
                        clear_commit_directory_from_bucket(AppSettings.pre_convert_s3_handler(), zipFile_key)
                        removed_folder_count += 1
                    else: # don't know the job_id (or the zip file was already deleted)
                        AppSettings.logger.warning(f" {n:,} No job_id so pre-convert zip file not deleted.")
                    # Setup redirects (so users don't get 404 errors from old saved links)
                    old_repo_key = f"{project_folder_key}{branch_name}"
                    latest_repo_key = f"/{project_folder_key}{new_commits[-1]['id']}" # Must start with /
                    AppSettings.logger.info(f"  {n:,} Redirecting {old_repo_key} and {old_repo_key}/index.html to {latest_repo_key} …")
                    AppSettings.door43_s3_handler().redirect(key=old_repo_key, location=latest_repo_key)
                    AppSettings.door43_s3_handler().redirect(key=f'{old_repo_key}/index.html', location=latest_repo_key)
                    deleted_flag = True
            elif commit['type'] == 'tag' and current_tag_names_list:
                # Some branches may have been deleted without us being informed
                tag_name = commit['id']
                AppSettings.logger.debug(f"Checking tag '{tag_name}' against {current_tag_names_list}…")
                if tag_name not in current_tag_names_list:
                    commit_key = f"{project_folder_key}{commit['id']}"
                    AppSettings.logger.info(f"  {n:,} Removing {prefix} CDN & D43 '{tag_name}' release! …")
                    # AppSettings.logger.info(f"  {n:,} Removing {prefix}CDN '{tag_name}' release! …")
                    clear_commit_directory_from_bucket(AppSettings.cdn_s3_handler(), commit_key)
                    removed_folder_count += 1
                    # AppSettings.logger.info(f"  {n:,} Removing {prefix}D43 '{tag_name}' release! …")
                    clear_commit_directory_from_bucket(AppSettings.door43_s3_handler(), commit_key)
                    removed_folder_count += 1
                    # Delete the pre-convert .zip file (available on Download button) from its bucket
                    if commit['job_id']:
                        zipFile_key = f"preconvert/{commit['job_id']}.zip"
                        AppSettings.logger.info(f"  {n:,} Removing {prefix}PreConvert '{commit['type']}' '{zipFile_key}' file! …")
                        clear_commit_directory_from_bucket(AppSettings.pre_convert_s3_handler(), zipFile_key)
                        removed_folder_count += 1
                    else: # don't know the job_id (or the zip file was already deleted)
                        AppSettings.logger.warning(f" {n:,} No job_id so pre-convert zip file not deleted.")
                    # Setup redirects (so users don't get 404 errors from old saved links)
                    old_repo_key = f"{project_folder_key}{tag_name}"
                    latest_repo_key = f"/{project_folder_key}{new_commits[-1]['id']}" # Must start with /
                    AppSettings.logger.info(f"  {n:,} Redirecting {old_repo_key} and {old_repo_key}/index.html to {latest_repo_key} …")
                    AppSettings.door43_s3_handler().redirect(key=old_repo_key, location=latest_repo_key)
                    AppSettings.door43_s3_handler().redirect(key=f'{old_repo_key}/index.html', location=latest_repo_key)
                    deleted_flag = True
        if not deleted_flag:
            AppSettings.logger.debug("  Keeping this one.")
            new_commits.insert(0, commit) # Insert at beginning to get the order correct again
    if removed_folder_count > 9:
        len_new_commits = len(new_commits)
        AppSettings.logger.info(f"{removed_folder_count:,} commit folders deleted and redirected. (Returning {len_new_commits:,} commit{'' if len_new_commits==1 else 's'}).")
    return new_commits
# end of remove_excess_commits


def update_project_file(build_log:Dict[str,Any], output_dirpath:str) -> None:
    """
    project.json is read by the Javascript in door43.org/js/project-page-functions.js
        The commits are used to update the Revision list in the left side-bar.

    Changed March 2020 to read project.json from door43 bucket (not cdn bucket).
        (The updated file gets written to both buckets.)
    """
    build_log_copy = build_log.copy() # Sometimes this gets too big
    if 'warnings' in build_log_copy and len(build_log_copy['warnings']) > 10:
        build_log_copy['warnings'] = f"{build_log_copy['warnings'][:5]} …… {build_log_copy['warnings'][-5:]}"
    AppSettings.logger.debug(f"Callback.update_project_file({build_log_copy}, output_dir={output_dirpath})…")

    commit_id = build_log['commit_id']
    repo_owner_username = build_log['repo_owner_username'] # was 'repo_owner'
    repo_name = build_log['repo_name']
    project_folder_key = f'u/{repo_owner_username}/{repo_name}/'
    project_json_key = f'{project_folder_key}project.json'
    AppSettings.logger.info(f"Fetching project file with {project_json_key}...")
    project_json = AppSettings.door43_s3_handler().get_json(project_json_key)
    AppSettings.logger.info(f"Got project file from {project_json_key}: {project_json}")
    project_json['user'] = repo_owner_username
    project_json['repo'] = repo_name
<<<<<<< HEAD
    project_json['repo_url'] = f'{AppSettings.dcs_url}/{repo_owner_username}/{repo_name}'

    if 'commits' not in project_json:
        project_json['commits'] = []

    current_commit = None
    for commit in project_json['commits']:
        if commit['id'] == commit_id:
            current_commit = commit
            break
    if not current_commit:
        current_commit = {
            'id': commit_id,
            'status': None,
            'success': False,
            'pdf_status': None,
            'pdf_success': False,
            'pdf_url': None,
        }
        project_json['commits'].append(current_commit)
        
    current_commit['job_id'] = build_log['job_id']
    current_commit['type'] = build_log['commit_type']
    current_commit['created_at'] = build_log['created_at']
    if build_log['output_format'] == 'html':
        current_commit['status'] = build_log['status']
        current_commit['success'] = build_log['success']
    if build_log['output_format'] == 'pdf':
        current_commit['pdf_status'] = build_log['status']
        current_commit['pdf_success'] = build_log['success']
        current_commit['pdf_url'] = build_log['pdf_url']
=======
    project_json['repo_url'] = f'https://{AppSettings.dcs_url}/{repo_owner_username}/{repo_name}'
    current_commit = {
        'id': commit_id,
        'job_id': build_log['job_id'],
        'type': build_log['commit_type'],
        'created_at': build_log['created_at'],
        'status': build_log['status'],
        'success': build_log['success'],
        # 'started_at': None,
        # 'ended_at': None
    }
>>>>>>> 1f531da6
    if build_log['commit_hash']:
        current_commit['commit_hash'] = build_log['commit_hash']
    # if 'started_at' in build_log:
    #     current_commit['started_at'] = build_log['started_at']
    # if 'ended_at' in build_log:
    #     current_commit['ended_at'] = build_log['ended_at']

    def is_hash(commit_str:str) -> bool:
        """
        Checks to see if this looks like a hexadecimal (abbreviated to 10 chars) hash
        """
        if len(commit_str) != 10: return False
        for char in commit_str:
            if char not in 'abcdef1234567890': return False
        return True

    # AppSettings.logger.info(f"Rebuilding commits list (currently {len(project_json['commits']):,}) for project.json…")
    commits:List[Dict[str,Any]] = []
    no_job_id_count = 0
    for ix, c in enumerate(project_json['commits']):
        AppSettings.logger.debug(f"  Looking at {len(commits)}/ '{c['id']}'. Is current commit={c['id'] == commit_id}…")
        # if c['id'] == commit_id: # the old entry for the current commit id
            # Why did this code ever get in here in callback!!!! (Deletes pre-convert folder when it shouldn't!)
            # zip_file_key = f"preconvert/{current_commit['job_id']}.zip"
            # AppSettings.logger.info(f"  Removing obsolete {prefix}pre-convert '{current_commit['type']}' '{commit_id}' {zip_file_key} …")
            # try:
            #     clear_commit_directory_from_bucket(AppSettings.pre_convert_s3_handler(), zip_file_key)
            # except Exception as e:
            #     AppSettings.logger.critical(f"  Remove obsolete pre-convert zipfile threw an exception while attempted to delete '{zip_file_key}': {e}")
            # Not appended to commits here coz it happens below instead
        if c['id'] != commit_id: # a different commit from the current one
            if 'job_id' not in c: # Might be able to remove this eventually
                c['job_id'] = get_jobID_from_commit_buildLog(project_folder_key, ix, c['id'])
                # Returned job id might have been None
                if not c['job_id']: no_job_id_count += 1
            if 'type' not in c: # Might be able to remove this eventually
                c['type'] = 'hash' if is_hash(c['id']) \
                      else 'artifact' if c['id']in ('latest','OhDear') \
                      else 'unknown'
            commits.append(c)
    if no_job_id_count > 10:
        len_commits = len(commits)
        AppSettings.logger.info(f"{no_job_id_count} job ids were unable to be found. Have {len_commits} historical commit{'' if len_commits==1 else 's'}.")
    commits.append(current_commit)

    cleaned_commits = remove_excess_commits(commits, repo_owner_username, repo_name)
    if len(cleaned_commits) < len(commits): # Then we removed some
        # Save a dated (coz this could happen more than once) backup of the project.json file
        save_project_filename = f"project.save.{datetime.utcnow().strftime('%Y-%m-%d_%H-%M-%S')}.json"
        save_project_filepath = os.path.join(output_dirpath, save_project_filename)
        write_file(save_project_filepath, project_json)
        save_project_json_key = f'{project_folder_key}{save_project_filename}'
        # Don't need to save this twice (March 2020)
        # AppSettings.cdn_s3_handler().upload_file(save_project_filepath, save_project_json_key, cache_time=100)
        AppSettings.door43_s3_handler().upload_file(save_project_filepath, save_project_json_key, cache_time=100)
    # Now save the updated project.json file in both places
    project_json['commits'] = cleaned_commits
    project_filepath = os.path.join(output_dirpath, 'project.json')
    write_file(project_filepath, project_json)
    AppSettings.cdn_s3_handler().upload_file(project_filepath, project_json_key, cache_time=1)
    AppSettings.door43_s3_handler().upload_file(project_filepath, project_json_key, cache_time=1)
# end of update_project_file function


# user_projects_invoked_string = 'user-projects.invoked.unknown--unknown'
project_types_invoked_string = f'{job_handler_stats_prefix}.types.invoked.unknown'
def process_callback_job(pc_prefix:str, queued_json_payload:Dict[str,Any], redis_connection):
    """
    The job info is retrieved from REDIS and matched/checked
    The converted file(s) are downloaded
    Templating is done
    The results are uploaded to the S3 CDN bucket
    The final log is uploaded to the S3 CDN bucket
    The pages are then deployed.

    The given payload will be appended to the 'failed' queue
        if an exception is thrown in this module.
    """
    # global user_projects_invoked_string
    global project_types_invoked_string
    str_payload = str(queued_json_payload)
    str_payload_adjusted = str_payload if len(str_payload)<1500 \
                            else f'{str_payload[:1000]} …… {str_payload[-500:]}'
    AppSettings.logger.info(f"CALLBACK {pc_prefix+' ' if pc_prefix else ''}processing: {str_payload_adjusted}")

    # Check that this is an expected callback job
    if 'job_id' not in queued_json_payload:
        error = "Callback job has no 'job_id' field"
        AppSettings.logger.critical(error)
        raise Exception(error)
    # job_id = queued_json_payload['job_id']
    matched_job_dict = verify_expected_job(queued_json_payload['job_id'], redis_connection)
    # NOTE: The above function also deletes the matched job entry,
    #   so this means callback cannot be successfully retried if it fails below
    if not matched_job_dict:
        error = f"No waiting job found for {queued_json_payload}"
        AppSettings.logger.critical(error)
        raise Exception(error)
    matched_job_dict_copy = matched_job_dict.copy() # Sometimes this gets too big
    if 'preprocessor_warnings' in matched_job_dict_copy and len(matched_job_dict_copy['preprocessor_warnings']) > 10:
        matched_job_dict_copy['preprocessor_warnings'] = f"{matched_job_dict_copy['preprocessor_warnings'][:5]} …… {matched_job_dict_copy['preprocessor_warnings'][-5:]}"
    AppSettings.logger.debug(f"Got matched_job_dict: {matched_job_dict_copy}")
    job_descriptive_name = f"{matched_job_dict['resource_type']}({matched_job_dict['input_format']})"

    this_job_dict = queued_json_payload.copy()
    # Get needed fields that we saved but didn't submit to or receive back from tX
    for fieldname in ('repo_owner_username', 'repo_name', 'commit_id', 'commit_hash',
                      'output', 'cdn_file', 'cdn_bucket',
                      'input_format', 'door43_webhook_received_at'):
        this_job_dict[fieldname] = matched_job_dict[fieldname]
    # Remove unneeded fields that we saved or received back from tX
    for fieldname in ('callback',):
        if fieldname in this_job_dict:
            del this_job_dict[fieldname]
    if 'preprocessor_warnings' in matched_job_dict:
        # AppSettings.logger.debug(f"Got {len(matched_job_dict['preprocessor_warnings'])}"
        #                            f" remembered preprocessor_warnings: {matched_job_dict['preprocessor_warnings']}")
        # Prepend preprocessor results to linter warnings
        # total_warnings = len(matched_job_dict['preprocessor_warnings']) + len(queued_json_payload['linter_warnings'])
        queued_json_payload['linter_warnings'] = matched_job_dict['preprocessor_warnings'] \
                                               + queued_json_payload['linter_warnings']
        # AppSettings.logger.debug(f"Now have {len(queued_json_payload['linter_warnings'])}"
        #                             f" linter_warnings: {queued_json_payload['linter_warnings']}")
        # assert len(queued_json_payload['linter_warnings']) == total_warnings
        del matched_job_dict['preprocessor_warnings'] # No longer required

    if 'identifier' in queued_json_payload:
        # NOTE: The identifier we send to the tX Job Handler system is a complex string, not a job_id
        identifier = queued_json_payload['identifier']
        AppSettings.logger.debug(f"Got identifier from queued_json_payload: {identifier}.")
        job_descriptive_name = f'{identifier} {job_descriptive_name}'
    if 'identifier' in matched_job_dict: # overrides
        identifier = matched_job_dict['identifier']
        AppSettings.logger.debug(f"Got identifier from matched_job_dict: {identifier}.")
    else:
        identifier = queued_json_payload['job_id']
        AppSettings.logger.debug(f"Got identifier from job_id: {identifier}.")
    # NOTE: following line removed as stats recording used too much disk space
    # user_projects_invoked_string = matched_job_dict['user_projects_invoked_string'] \
    #                     if 'user_projects_invoked_string' in matched_job_dict \
    #                     else f'??{identifier}??'
    project_types_invoked_string = f"{job_handler_stats_prefix}.types.invoked.{matched_job_dict['resource_type']}"

    # NOTE: matched_job_dict gets merged into build_log below
    matched_job_dict['log'] = []
    matched_job_dict['warnings'] = []
    matched_job_dict['errors'] = []

    our_temp_dir = tempfile.mkdtemp(suffix='',
                     prefix='Door43_callback_' + datetime.utcnow().strftime('%Y-%m-%d_%H:%M:%S_'))

    # We get the adapted tx-manager calls to do our work for us
    # It doesn't actually matter which one we do first I think
    AppSettings.logger.info("Running linter post-processing…")
    url_part2 = f"u/{this_job_dict['repo_owner_username']}/{this_job_dict['repo_name']}/{this_job_dict['commit_id']}"
    clc = ClientLinterCallback(this_job_dict, identifier,
                               queued_json_payload['linter_success'],
                               queued_json_payload['linter_info'] if 'linter_info' in queued_json_payload else None,
                               queued_json_payload['linter_warnings'],
                               queued_json_payload['linter_errors'] if 'linter_errors' in queued_json_payload else None,
                                )
                            #    s3_results_key=url_part2)
    linter_log = clc.do_post_processing()
    build_log = merge_results_logs(matched_job_dict, linter_log, converter_flag=False)
    AppSettings.logger.info("Running converter post-processing…")
    ccc = ClientConverterCallback(this_job_dict, identifier,
                                  queued_json_payload['converter_success'],
                                  queued_json_payload['converter_info'],
                                  queued_json_payload['converter_warnings'],
                                  queued_json_payload['converter_errors'],
                                  our_temp_dir)
    unzip_dir, converter_log = ccc.do_post_processing()
    final_build_log = merge_results_logs(build_log, converter_log, converter_flag=True)

    if final_build_log['errors']:
        if final_build_log['warnings']:
            # print(f"Had {len(final_build_log['errors'])} errors")
            # print(f"Had {len(final_build_log['warnings'])} warnings")
            # Prepend the errors to the warnings so they display on Door43.org
            final_build_log['warnings'] = final_build_log['errors'] + final_build_log['warnings']
            # print(f"Now have {len(final_build_log['warnings'])} warnings")
        final_build_log['status'] = 'errors'
    elif final_build_log['warnings']:
        print(f"Had {len(final_build_log['warnings']):,} warnings")
        final_build_log['status'] = 'warnings'
    else:
        final_build_log['status'] = 'success'
    if final_build_log['warnings']:
        final_build_log['warnings'].append(f"{len(final_build_log['warnings']):,} total preprocessor and linter warnings")
    final_build_log['success'] = queued_json_payload['converter_success']
    final_build_log['ended_at'] = datetime.utcnow().strftime('%Y-%m-%dT%H:%M:%SZ')
    # NOTE: The following is disabled coz it's done (again) later by the deployer
    # upload_build_log(final_build_log, 'build_log.json', output_dir, url_part2, cache_time=600)

    if unzip_dir is None:
        AppSettings.logger.critical("Unable to deploy because file download failed previously")
        deployed = False
    elif queued_json_payload['output_format'] == 'html':
        # Now deploy the new pages (was previously a separate AWS Lambda call)
        AppSettings.logger.info(f"Deploying to the website (convert status='{final_build_log['status']}')…")
        deployer = ProjectDeployer(unzip_dir, our_temp_dir)
        deployer.deploy_revision_to_door43(final_build_log) # Does templating and uploading
    elif queued_json_payload['output_format'] == 'pdf':
        # Now copy the zip file with the PDF to the door43.org bucket
        AppSettings.logger.info(f"Deploying PDF zip file to the website (convert status='{final_build_log['status']}')…")
        pdf_zip_file_key = f"{url_part2}/{this_job_dict['repo_name']}_{this_job_dict['commit_id']}.zip"
        AppSettings.logger.info(f"Copying {this_job_dict['output']} to {AppSettings.door43_bucket_name}/{pdf_zip_file_key}…")
        AppSettings.door43_s3_handler().copy(from_key=this_job_dict['cdn_file'], from_bucket=this_job_dict['cdn_bucket'], to_key=pdf_zip_file_key)
        # Now update the PDF_details.json file in the root dir of this repo in the door43.org bucket (create if doesn't exist) for this ref
        pdf_details_key = f'u/{this_job_dict["repo_owner_username"]}/{this_job_dict["repo_name"]}/PDF_details.json'
        pdf_details_contents = AppSettings.door43_s3_handler().get_file_contents(pdf_details_key)
        pdf_details_dict = {}
        if pdf_details_contents:
            pdf_details_dict = json.loads(pdf_details_contents)
        ref = queued_json_payload['repo_ref']
        if ref not in pdf_details_dict:
            pdf_details_dict[ref] = {}
        pdf_details_dict[ref]['PDF_creator'] = MY_NAME
        pdf_details_dict[ref]['PDF_creator_version'] = MY_VERSION_STRING
        pdf_details_dict[ref]['source_url'] = queued_json_payload['source']
        AppSettings.door43_s3_handler().put_file_contents(pdf_details_key)
 
    deployed = True
    update_project_file(final_build_log, our_temp_dir)

    if prefix and debug_mode_flag:
        AppSettings.logger.debug(f"Temp folder '{our_temp_dir}' has been left on disk for debugging!")
    else:
        remove_tree(our_temp_dir)

    # Finishing off
    str_final_build_log = str(final_build_log)
    str_final_build_log_adjusted = str_final_build_log if len(str_final_build_log)<1500 \
                            else f'{str_final_build_log[:1000]} …… {str_final_build_log[-500:]}'
    AppSettings.logger.info(f"Door43-Job-Handler process_callback_job() for {job_descriptive_name} is finishing with {str_final_build_log_adjusted}")
    if 'echoed_from_production' in matched_job_dict and matched_job_dict['echoed_from_production']:
        AppSettings.logger.info("This job was ECHOED FROM PRODUCTION (for dev- chain testing)!")
    if deployed:
        AppSettings.logger.info(f"{'Should become available' if final_build_log['success'] is True or final_build_log['success']=='True' or final_build_log['status'] in ('success', 'warnings') else 'Would be'}"
                               f" at https://{AppSettings.door43_bucket_name.replace('dev-door43','dev.door43')}/{url_part2}/")
        if final_build_log['success'] is True or final_build_log['success']=='True' or final_build_log['status'] in ('success', 'warnings'):
            AppSettings.logger.debug(f"  or uncached at http://{AppSettings.door43_bucket_name}.s3-website-us-west-2.amazonaws.com/{url_part2}/")
    return job_descriptive_name, matched_job_dict['door43_webhook_received_at']
#end of process_callback_job function



def job(queued_json_payload:Dict[str,Any]) -> None:
    """
    This function is called by the rq package to process a job in the queue(s).
        (Don't rename this function.)

    The job is removed from the queue before the job is started,
        but if the job throws an exception or times out (timeout specified in enqueue process)
            then the job gets added to the 'failed' queue.
    """
    AppSettings.logger.info("Door43-Job-Handler received a callback" + (" (in debug mode)" if debug_mode_flag else ""))
    start_time = time.time()
    stats_client.incr(f'{callback_stats_prefix}.jobs.attempted')

    current_job = get_current_job()
    #print(f"Current job: {current_job}") # Mostly just displays the job number and payload
    #print("id",current_job.id) # Displays job number
    #print("origin",current_job.origin) # Displays queue name
    #print("meta",current_job.meta) # Empty dict

    # AppSettings.logger.info(f"Updating queue statistics…")
    our_queue= Queue(callback_queue_name, connection=current_job.connection)
    len_our_queue = len(our_queue) # Should normally sit at zero here
    # AppSettings.logger.debug(f"Queue '{callback_queue_name}' length={len_our_queue}")
    stats_client.gauge(f'"{door43_stats_prefix}.enqueue-job.callback.queue.length.current', len_our_queue)
    AppSettings.logger.info(f"Updated stats for '{door43_stats_prefix}.enqueue-job.callback.queue.length.current' to {len_our_queue}")

    #print(f"Got a job from {current_job.origin} queue: {queued_json_payload}")
    #print(f"\nGot job {current_job.id} from {current_job.origin} queue")
    #queue_prefix = 'dev-' if current_job.origin.startswith('dev-') else ''
    #assert queue_prefix == prefix
    try:
        job_descriptive_name, door43_webhook_received_at = \
                process_callback_job(prefix, queued_json_payload, current_job.connection)
    except Exception as e:
        # Catch most exceptions here so we can log them to CloudWatch
        prefixed_name = f"{prefix}Door43_Callback"
        AppSettings.logger.critical(f"{prefixed_name} threw an exception while processing: {queued_json_payload}")
        AppSettings.logger.critical(f"{e}: {traceback.format_exc()}")
        AppSettings.close_logger() # Ensure queued logs are uploaded to AWS CloudWatch
        # Now attempt to log it to an additional, separate FAILED log
        logger2 = logging.getLogger(prefixed_name)
        test_mode_flag = os.getenv('TEST_MODE', '')
        travis_flag = os.getenv('TRAVIS_BRANCH', '')
        log_group_name = f"FAILED_{'' if test_mode_flag or travis_flag else prefix}tX" \
                         f"{'_DEBUG' if debug_mode_flag else ''}" \
                         f"{'_TEST' if test_mode_flag else ''}" \
                         f"{'_TravisCI' if travis_flag else ''}"
        aws_access_key_id = os.environ['AWS_ACCESS_KEY_ID']
        aws_secret_access_key = os.environ['AWS_SECRET_ACCESS_KEY']
        boto3_client = boto3.client("logs", aws_access_key_id=aws_access_key_id,
                            aws_secret_access_key=aws_secret_access_key,
                            region_name='us-west-2')
        failure_watchtower_log_handler = watchtower.CloudWatchLogHandler(boto3_client=boto3_client,
                                                use_queues=False,
                                                log_group_name=log_group_name,
                                                stream_name=prefixed_name)

        logger2.addHandler(failure_watchtower_log_handler)
        logger2.setLevel(logging.DEBUG)
        logger2.info(f"Logging to AWS CloudWatch group '{log_group_name}' using key '…{aws_access_key_id[-2:]}'.")
        logger2.critical(f"{prefixed_name} threw an exception while processing: {queued_json_payload}")
        logger2.critical(f"{e}: {traceback.format_exc()}")
        failure_watchtower_log_handler.close()
        # NOTE: following line removed as stats recording used too much disk space
        # stats_client.gauge(user_projects_invoked_string, 1) # Mark as 'failed'
        stats_client.gauge(project_types_invoked_string, 1) # Mark as 'failed'
        raise e # We raise the exception again so it goes into the failed queue

    elapsed_milliseconds = round((time.time() - start_time) * 1000)
    stats_client.timing(f'{callback_stats_prefix}.job.duration', elapsed_milliseconds)
    if elapsed_milliseconds < 2000:
        AppSettings.logger.info(f"{prefix}Door43 callback handling for {job_descriptive_name} completed in {elapsed_milliseconds:,} milliseconds.")
    else:
        AppSettings.logger.info(f"{prefix}Door43 callback handling for {job_descriptive_name} completed in {round(time.time() - start_time)} seconds.")

    # Calculate total elapsed time for the job
    total_elapsed_time = datetime.utcnow() - \
                         datetime.strptime(door43_webhook_received_at,
                                           '%Y-%m-%dT%H:%M:%SZ')
    AppSettings.logger.info(f"{prefix}Door43 total job for {job_descriptive_name} completed in {round(total_elapsed_time.total_seconds())} seconds.")
    stats_client.timing(f'{job_handler_stats_prefix}.total.job.duration', round(total_elapsed_time.total_seconds() * 1000))

    # NOTE: following line removed as stats recording used too much disk space
    # stats_client.gauge(user_projects_invoked_string, 0) # Mark as 'succeeded'
    stats_client.gauge(project_types_invoked_string, 0) # Mark as 'succeeded'
    stats_client.incr(f'{callback_stats_prefix}.jobs.succeeded')
    AppSettings.close_logger() # Ensure queued logs are uploaded to AWS CloudWatch
# end of job function

# end of callback.py for door43_enqueue_job<|MERGE_RESOLUTION|>--- conflicted
+++ resolved
@@ -407,7 +407,6 @@
     AppSettings.logger.info(f"Got project file from {project_json_key}: {project_json}")
     project_json['user'] = repo_owner_username
     project_json['repo'] = repo_name
-<<<<<<< HEAD
     project_json['repo_url'] = f'{AppSettings.dcs_url}/{repo_owner_username}/{repo_name}'
 
     if 'commits' not in project_json:
@@ -439,19 +438,6 @@
         current_commit['pdf_status'] = build_log['status']
         current_commit['pdf_success'] = build_log['success']
         current_commit['pdf_url'] = build_log['pdf_url']
-=======
-    project_json['repo_url'] = f'https://{AppSettings.dcs_url}/{repo_owner_username}/{repo_name}'
-    current_commit = {
-        'id': commit_id,
-        'job_id': build_log['job_id'],
-        'type': build_log['commit_type'],
-        'created_at': build_log['created_at'],
-        'status': build_log['status'],
-        'success': build_log['success'],
-        # 'started_at': None,
-        # 'ended_at': None
-    }
->>>>>>> 1f531da6
     if build_log['commit_hash']:
         current_commit['commit_hash'] = build_log['commit_hash']
     # if 'started_at' in build_log:
