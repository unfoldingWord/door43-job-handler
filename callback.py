--- conflicted
+++ resolved
@@ -49,7 +49,6 @@
 
 
 
-<<<<<<< HEAD
 def update_project_json(base_temp_dir_name, commit_id, upj_job, repo_name, repo_owner):
     """
     :param string commit_id:
@@ -198,168 +197,6 @@
     if os.path.isfile(repo_zip_file):
         os.remove(repo_zip_file)
 #end of download_repo function
-=======
-#def update_project_json(base_temp_dir_name, commit_id, upj_job, repo_name, repo_owner):
-    #"""
-    #:param string commit_id:
-    #:param TxJob upj_job:
-    #:param string repo_name:
-    #:param string repo_owner:
-    #:return:
-    #"""
-    #project_json_key = f'u/{repo_owner}/{repo_name}/project.json'
-    #project_json = GlobalSettings.cdn_s3_handler().get_json(project_json_key)
-    #project_json['user'] = repo_owner
-    #project_json['repo'] = repo_name
-    #project_json['repo_url'] = f'https://git.door43.org/{repo_owner}/{repo_name}'
-    #commit = {
-        #'id': commit_id,
-        #'created_at': upj_job.created_at,
-        #'status': upj_job.status,
-        #'success': upj_job.success,
-        #'started_at': None,
-        #'ended_at': None
-    #}
-    ## TODO: CHECK AND DELETE Rewrite of the following lines as a list comprehension
-    #if 'commits' not in project_json:
-        #project_json['commits'] = []
-    #commits1 = []
-    #for c in project_json['commits']:
-        #if c['id'] != commit_id:
-            #commits1.append(c)
-    #commits1.append(commit)
-    ##project_json['commits'] = commits1
-    #print(f"project_json['commits (old)'] = {commits1}")
-    ## Get all other previous commits, and then add this one
-    #if 'commits' in project_json:
-        #commits = [c for c in project_json['commits'] if c['id'] != commit_id]
-        #commits.append(commit)
-    #else:
-        #commits = [commit]
-    #print(f"project_json['commits (new)'] = {commits}")
-    #assert commits == commits1
-    #project_json['commits'] = commits
-    #project_file = os.path.join(base_temp_dir_name, 'project.json')
-    #write_file(project_file, project_json)
-    #GlobalSettings.cdn_s3_handler().upload_file(project_file, project_json_key)
-## end of update_project_json function
-
-
-#def upload_build_log_to_s3(base_temp_dir_name, build_log, s3_commit_key, part=''):
-    #"""
-    #:param dict build_log:
-    #:param string s3_commit_key:
-    #:param string part:
-    #:return:
-    #"""
-    #build_log_file = os.path.join(base_temp_dir_name, 'build_log.json')
-    #write_file(build_log_file, build_log)
-    #upload_key = f'{s3_commit_key}/{part}build_log.json'
-    #GlobalSettings.logger.debug(f'Saving build log to {GlobalSettings.cdn_bucket_name}/{upload_key}')
-    #GlobalSettings.cdn_s3_handler().upload_file(build_log_file, upload_key, cache_time=0)
-    ## GlobalSettings.logger.debug('build log contains: ' + json.dumps(build_log_json))
-##end of upload_build_log_to_s3
-
-
-#def create_build_log(commit_id, commit_message, commit_url, compare_url, cbl_job, pusher_username, repo_name, repo_owner):
-    #"""
-    #:param string commit_id:
-    #:param string commit_message:
-    #:param string commit_url:
-    #:param string compare_url:
-    #:param TxJob cbl_job:
-    #:param string pusher_username:
-    #:param string repo_name:
-    #:param string repo_owner:
-    #:return dict:
-    #"""
-    #build_log_json = dict(cbl_job)
-    #build_log_json['repo_name'] = repo_name
-    #build_log_json['repo_owner'] = repo_owner
-    #build_log_json['commit_id'] = commit_id
-    #build_log_json['committed_by'] = pusher_username
-    #build_log_json['commit_url'] = commit_url
-    #build_log_json['compare_url'] = compare_url
-    #build_log_json['commit_message'] = commit_message
-
-    #return build_log_json
-## end of create_build_log function
-
-
-#def clear_commit_directory_in_cdn(s3_commit_key):
-    #"""
-    #Clear out the commit directory in the cdn bucket for this project revision.
-    #"""
-    #for obj in GlobalSettings.cdn_s3_handler().get_objects(prefix=s3_commit_key):
-        #GlobalSettings.logger.debug('Removing s3 cdn file: ' + obj.key)
-        #GlobalSettings.cdn_s3_handler().delete_file(obj.key)
-## end of clear_commit_directory_in_cdn function
-
-
-#def build_multipart_source(source_url_base, file_key, book_filename):
-    #params = urlencode({'convert_only': book_filename})
-    #source_url = f'{source_url_base}/{file_key}?{params}'
-    #return source_url
-## end of build_multipart_source function
-
-
-#def upload_zip_file(commit_id, zip_filepath):
-    #file_key = f'preconvert/{commit_id}.zip'
-    #GlobalSettings.logger.debug(f'Uploading {zip_filepath} to {GlobalSettings.pre_convert_bucket_name}/{file_key}...')
-    #try:
-        #GlobalSettings.pre_convert_s3_handler().upload_file(zip_filepath, file_key, cache_time=0)
-    #except Exception as e:
-        #GlobalSettings.logger.error('Failed to upload zipped repo up to server')
-        #GlobalSettings.logger.exception(e)
-    #finally:
-        #GlobalSettings.logger.debug('finished.')
-    #return file_key
-## end of upload_zip_file function
-
-
-#def get_repo_files(base_temp_dir_name, commit_url, repo_name):
-    #temp_dir = tempfile.mkdtemp(dir=base_temp_dir_name, prefix=f'{repo_name}_')
-    #download_repo(base_temp_dir_name, commit_url, temp_dir)
-    #repo_dir = os.path.join(temp_dir, repo_name.lower())
-    #if not os.path.isdir(repo_dir):
-        #repo_dir = temp_dir
-    #return repo_dir
-## end of get_repo_files function
-
-
-#def download_repo(base_temp_dir_name, commit_url, repo_dir):
-    #"""
-    #Downloads and unzips a git repository from Github or git.door43.org
-    #:param str|unicode commit_url: The URL of the repository to download
-    #:param str|unicode repo_dir:   The directory where the downloaded file should be unzipped
-    #:return: None
-    #"""
-    #repo_zip_url = commit_url.replace('commit', 'archive') + '.zip'
-    #repo_zip_file = os.path.join(base_temp_dir_name, repo_zip_url.rpartition(os.path.sep)[2])
-
-    #try:
-        #GlobalSettings.logger.debug(f'Downloading {repo_zip_url}...')
-
-        ## if the file already exists, remove it, we want a fresh copy
-        #if os.path.isfile(repo_zip_file):
-            #os.remove(repo_zip_file)
-
-        #download_file(repo_zip_url, repo_zip_file)
-    #finally:
-        #GlobalSettings.logger.debug('Downloading finished.')
-
-    #try:
-        #GlobalSettings.logger.debug(f'Unzipping {repo_zip_file}...')
-        ## NOTE: This is unsafe if the zipfile comes from an untrusted source
-        #unzip(repo_zip_file, repo_dir)
-    #finally:
-        #GlobalSettings.logger.debug('Unzipping finished.')
-
-    ## clean up the downloaded zip file
-    #if os.path.isfile(repo_zip_file):
-        #os.remove(repo_zip_file)
-##end of download_repo function
->>>>>>> c30be472
 
 
 def verify_expected_job(vej_job_dict, vej_redis_connection):
@@ -404,7 +241,6 @@
     """
     GlobalSettings.logger.debug(f"Processing {pc_prefix+' ' if pc_prefix else ''}callback: {queued_json_payload}")
 
-<<<<<<< HEAD
     ## Setup a temp folder to use
     #source_url_base = f'https://s3-{GlobalSettings.aws_region_name}.amazonaws.com/{GlobalSettings.pre_convert_bucket_name}'
     ## Move everything down one directory level for simple delete
@@ -536,118 +372,6 @@
     remove_tree(temp_dir)  # cleanup
     GlobalSettings.logger.info(f"Door43-Job-Handler process_callback() is finishing with: {build_log_json}")
     #return build_log_json
-=======
-    job_id = queued_json_payload['job_id']
-    return
-    #job = TxJob.get(job_id)
-
-    #if not job:
-        #error = 'No job found for job_id = {0}, identifier = {0}'.format(job_id, identifier)
-        #GlobalSettings.logger.error(error)
-        #raise Exception(error)
-
-    #if len(job_id_parts) == 4:
-        #part_count, part_id, book = job_id_parts[1:]
-        #GlobalSettings.logger.debug('Multiple project, part {0} of {1}, converting book {2}'.
-                            #format(part_id, part_count, book))
-        #multiple_project = True
-    #else:
-        #GlobalSettings.logger.debug('Single project')
-        #part_id = None
-        #multiple_project = False
-
-    #job.ended_at = datetime.utcnow()
-    #job.success = success
-    #for message in log:
-        #job.log_message(message)
-    #for message in warnings:
-        #job.warnings_message(message)
-    #for message in errors:
-        #job.error_message(message)
-    #if len(errors):
-        #job.log_message('{0} function returned with errors.'.format(job.convert_module))
-    #elif len(warnings):
-        #job.log_message('{0} function returned with warnings.'.format(job.convert_module))
-    #else:
-        #job.log_message('{0} function returned successfully.'.format(job.convert_module))
-
-    #if not success or len(job.errors):
-        #job.success = False
-        #job.status = "failed"
-        #message = "Conversion failed"
-        #GlobalSettings.logger.debug("Conversion failed, success: {0}, errors: {1}".format(success, job.errors))
-    #elif len(job.warnings) > 0:
-        #job.success = True
-        #job.status = "warnings"
-        #message = "Conversion successful with warnings"
-    #else:
-        #job.success = True
-        #job.status = "success"
-        #message = "Conversion successful"
-
-    #job.message = message
-    #job.log_message(message)
-    #job.log_message('Finished job {0} at {1}'.format(job.job_id, job.ended_at.strftime("%Y-%m-%dT%H:%M:%SZ")))
-
-    #s3_commit_key = 'u/{0}/{1}/{2}'.format(job.user_name, job.repo_name, job.commit_id)
-    #upload_key = s3_commit_key
-    #if multiple_project:
-        #upload_key += "/" + part_id
-
-    #GlobalSettings.logger.debug('Callback for commit {0}...'.format(s3_commit_key))
-
-    ## Download the ZIP file of the converted files
-    #converted_zip_url = job.output
-    #converted_zip_file = os.path.join(temp_dir, converted_zip_url.rpartition('/')[2])
-    #remove(converted_zip_file)  # make sure old file not present
-    #download_success = True
-    #GlobalSettings.logger.debug('Downloading converted zip file from {0}...'.format(converted_zip_url))
-    #try:
-        #download_file(converted_zip_url, converted_zip_file)
-    #except:
-        #download_success = False  # if multiple project we note fail and move on
-        #if not multiple_project:
-            #remove_tree(temp_dir)  # cleanup
-        #if job.errors is None:
-            #job.errors = []
-        #job.errors.append("Missing converted file: " + converted_zip_url)
-    #finally:
-        #GlobalSettings.logger.debug('download finished, success={0}'.format(str(download_success)))
-
-    #job.update()
-
-    #if download_success:
-        ## Unzip the archive
-        #unzip_dir = unzip_converted_files(converted_zip_file)
-
-        ## Upload all files to the cdn_bucket with the key of <user>/<repo_name>/<commit> of the repo
-        #upload_converted_files(upload_key, unzip_dir)
-
-    #if multiple_project:
-        ## Now download the existing build_log.json file, update it and upload it back to S3 as convert_log
-        #build_log_json = update_convert_log(s3_commit_key, part_id + "/")
-
-        ## mark current part as finished
-        #cdn_upload_contents({}, s3_commit_key + '/' + part_id + '/finished')
-
-    #else:  # single part conversion
-        ## Now download the existing build_log.json file, update it and upload it back to S3 as convert_log
-        #build_log_json = update_convert_log(s3_commit_key)
-
-        #cdn_upload_contents({}, s3_commit_key + '/finished')  # flag finished
-
-    #results = ClientLinterCallback.deploy_if_conversion_finished(s3_commit_key, identifier)
-    #if results:
-        #all_parts_completed = True
-        #build_log_json = results
-
-    #remove_tree(temp_dir)  # cleanup
-    ##return build_log_json
-
-    ##GlobalSettings.logger.info("process_callback() is returning:", build_log_json)
-    ##return build_log_json
-    ##return {"ok":"ok"}
->>>>>>> c30be472
 #end of process_callback function
 
 
@@ -661,11 +385,7 @@
     """
     GlobalSettings.logger.info("Door43-Job-Handler received a callback" + (" (in debug mode)" if debug_mode_flag else ""))
     start_time = time()
-<<<<<<< HEAD
-    stats_client.incr('callbacks.attempted')
-=======
     stats_client.incr('callback.jobs.attempted')
->>>>>>> c30be472
 
     current_job = get_current_job()
     #print(f"Current job: {current_job}") # Mostly just displays the job number and payload
@@ -680,11 +400,6 @@
     process_callback(prefix, queued_json_payload, current_job.connection)
 
     elapsed_milliseconds = round((time() - start_time) * 1000)
-<<<<<<< HEAD
-    stats_client.timing('callback.duration', elapsed_milliseconds)
-    stats_client.incr('callbacks.completed')
-    GlobalSettings.logger.info(f"Door43 callback handling completed in {elapsed_milliseconds:,} milliseconds")
-=======
     stats_client.timing('callback.job.duration', elapsed_milliseconds)
     GlobalSettings.logger.info(f"Door43 callback handling completed in {elapsed_milliseconds:,} milliseconds")
 
@@ -697,7 +412,6 @@
     stats_client.timing('total.job.duration', total_elapsed_milliseconds)
 
     stats_client.incr('callback.jobs.succeeded')
->>>>>>> c30be472
 # end of job function
 
 # end of callback.py for door43_enqueue_job