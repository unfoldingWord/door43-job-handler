--- conflicted
+++ resolved
@@ -1000,7 +1000,12 @@
             if some_commit['id'] == after_commit_hash:
                 found_commit = some_commit
                 break
-<<<<<<< HEAD
+        if not found_commit:
+            repo_data_url = re.sub(r'/compare/\d+\.\.\.', '/commit/', queued_json_payload['compare_url'])
+            action_message = f'{commit_branch} branch created'
+        else:
+            repo_data_url = found_commit['url']
+            action_message = found_commit['message'].strip() # Seems to always end with a newline
         after_commit_hash = after_commit_hash[:10]  # Only use the short form
         AppSettings.logger.debug(f"Got original after_commit_hash='{after_commit_hash}'")
         if found_commit:
@@ -1008,16 +1013,6 @@
             action_message = found_commit['message'].strip() # Seems to always end with a newline
         else: # we didn't find the commit -- not totally sure yet what user actions cause this situation
             AppSettings.logger.critical(f"Unable to find 'after' commit hash in {len(queued_json_payload['commits'])} commits -- WHY???")
-=======
-        if not commit:
-            repo_data_url = re.sub(r'/compare/\d+\.\.\.', '/commit/', queued_json_payload['compare_url'])
-            action_message = f'{commit_branch} branch created'
-        else:
-            repo_data_url = commit['url']
-            action_message = commit['message'].strip() # Seems to always end with a newline
-        commit_hash = commit_hash[:10]  # Only use the short form
-        AppSettings.logger.debug(f"Got original commit_hash='{commit_hash}'")
->>>>>>> 1275e392
 
         if 'pusher' in queued_json_payload:
             pusher_dict = queued_json_payload['pusher']
@@ -1149,13 +1144,8 @@
         if queued_json_payload['DCS_event']=='push' and pusher_username=='Failure' \
         and 'full_name' in pusher_dict and pusher_dict['full_name']=='Push Test':
             deliberateFailureForTesting  # type: ignore
-<<<<<<< HEAD
-        job_descriptive_name = handle_page_build(base_temp_dir_name, queued_json_payload, redis_connection,
-                            commit_type, commit_id, after_commit_hash, repo_data_url,
-=======
         job_descriptive_name = handle_build(base_temp_dir_name, queued_json_payload, redis_connection,
-                            commit_type, commit_id, commit_hash, action_message, repo_data_url,
->>>>>>> 1275e392
+                            commit_type, commit_id, after_commit_hash, action_message, repo_data_url,
                             repo_owner_username, repo_name, source_url_base,
                             our_identifier, our_queue)
     else:
