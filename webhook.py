# NOTE: This module name and function name are defined by the rq package and our own door43-enqueue-job package
# This code adapted by RJH June 2018 from tx-manager/client_webhook/ClientWebhook/process_webhook

# NOTE: rq_settings.py is executed at program start-up, reads some environment variables, and sets queue name, etc.
#       job() function (at bottom here) is executed by rq package when there is an available entry in the named queue.

# Python imports
import os
#import shutil
import tempfile
#import ssl
#from urllib import error as urllib_error
#from urllib.parse import urlencode
#from urllib.request import Request, urlopen
import json
import hashlib
from datetime import datetime
from time import time

# Library (PyPi) imports
import requests
from rq import get_current_job
from statsd import StatsClient # Graphite front-end

# Local imports
from rq_settings import prefix, debug_mode_flag, gogs_user_token, tx_post_url, REDIS_JOB_LIST
from general_tools.file_utils import unzip, add_contents_to_zip, write_file, remove_tree
from general_tools.url_utils import download_file
from resource_container.ResourceContainer import RC
from preprocessors.preprocessors import do_preprocess
from models.manifest import TxManifest
#from models.job import TxJob
#from models.module import TxModule
from global_settings.global_settings import GlobalSettings



OUR_NAME = 'Door43_job_handler'

GlobalSettings(prefix=prefix)
if prefix not in ('', 'dev-'):
    GlobalSettings.logger.critical(f"Unexpected prefix: {prefix!r} -- expected '' or 'dev-'")
stats_prefix = f"door43.{'dev' if prefix else 'prod'}.job-handler.webhook"


TX_POST_URL = f'https://git.door43.org/{prefix}tx/'
DOOR43_CALLBACK_URL = f'https://git.door43.org/{prefix}client/webhook/tx-callback/'
<<<<<<< HEAD
=======
ADJUSTED_DOOR43_CALLBACK_URL = 'http://127.0.0.1:8080/tx-callback/' \
                                    if prefix and debug_mode_flag and ':8090' in tx_post_url \
                                 else DOOR43_CALLBACK_URL

CONVERTER_CALLBACK = f'{GlobalSettings.api_url}/client/callback/converter'
LINTER_CALLBACK = f'{GlobalSettings.api_url}/client/callback/linter'
>>>>>>> c30be472


# Get the Graphite URL from the environment, otherwise use a local test instance
graphite_url = os.getenv('GRAPHITE_HOSTNAME', 'localhost')
stats_client = StatsClient(host=graphite_url, port=8125, prefix=stats_prefix)



def update_project_json(base_temp_dir_name, commit_id, upj_job_dict, repo_name, repo_owner):
    """
    :param string commit_id:
    :param dict upj_job_dict:
    :param string repo_name:
    :param string repo_owner:
    :return:
    """
    project_json_key = f'u/{repo_owner}/{repo_name}/project.json'
    project_json = GlobalSettings.cdn_s3_handler().get_json(project_json_key)
    project_json['user'] = repo_owner
    project_json['repo'] = repo_name
    project_json['repo_url'] = f'https://git.door43.org/{repo_owner}/{repo_name}'
    commit = {
        'id': commit_id,
        'created_at': upj_job_dict['created_at'],
        'status': upj_job_dict['status'],
        'success': upj_job_dict['success'],
        'started_at': None,
        'ended_at': None
    }
    # Get all other previous commits, and then add this one
    if 'commits' in project_json:
        commits = [c for c in project_json['commits'] if c['id'] != commit_id]
        commits.append(commit)
    else:
        commits = [commit]
    project_json['commits'] = commits
    project_file = os.path.join(base_temp_dir_name, 'project.json')
    write_file(project_file, project_json)
    GlobalSettings.cdn_s3_handler().upload_file(project_file, project_json_key)
# end of update_project_json function


def upload_build_log_to_s3(base_temp_dir_name, build_log, s3_commit_key, part=''):
    """
    :param dict build_log:
    :param string s3_commit_key:
    :param string part:
    :return:
    """
    build_log_file = os.path.join(base_temp_dir_name, 'build_log.json')
    write_file(build_log_file, build_log)
    upload_key = f'{s3_commit_key}/{part}build_log.json'
    GlobalSettings.logger.debug(f'Saving build log to {GlobalSettings.cdn_bucket_name}/{upload_key}')
    GlobalSettings.cdn_s3_handler().upload_file(build_log_file, upload_key, cache_time=0)
    # GlobalSettings.logger.debug('build log contains: ' + json.dumps(build_log_json))
#end of upload_build_log_to_s3


def create_build_log(commit_id, commit_message, commit_url, compare_url, cbl_job, pusher_username, repo_name, repo_owner):
    """
    :param string commit_id:
    :param string commit_message:
    :param string commit_url:
    :param string compare_url:
    :param TxJob cbl_job:
    :param string pusher_username:
    :param string repo_name:
    :param string repo_owner:
    :return dict:
    """
    build_log_json = dict(cbl_job)
    build_log_json['repo_name'] = repo_name
    build_log_json['repo_owner'] = repo_owner
    build_log_json['commit_id'] = commit_id
    build_log_json['committed_by'] = pusher_username
    build_log_json['commit_url'] = commit_url
    build_log_json['compare_url'] = compare_url
    build_log_json['commit_message'] = commit_message

    return build_log_json
# end of create_build_log function


def clear_commit_directory_in_cdn(s3_commit_key):
    """
    Clear out the commit directory in the cdn bucket for this project revision.
    """
    for obj in GlobalSettings.cdn_s3_handler().get_objects(prefix=s3_commit_key):
        GlobalSettings.logger.debug(f"Removing s3 cdn file: {obj.key}")
        GlobalSettings.cdn_s3_handler().delete_file(obj.key)
# end of clear_commit_directory_in_cdn function


def get_unique_job_id():
    """
    :return string:
    """
    job_id = hashlib.sha256(datetime.utcnow().strftime("%Y-%m-%d %H:%M:%S.%f").encode('utf-8')).hexdigest()
    #while TxJob.get(job_id):
        #job_id = hashlib.sha256(datetime.utcnow().strftime("%Y-%m-%d %H:%M:%S.%f").encode('utf-8')).hexdigest()
    return job_id
# end of get_unique_job_id()


def upload_zip_file(commit_id, zip_filepath):
    """
    """
    file_key = f'preconvert/{commit_id}.zip'
    GlobalSettings.logger.debug(f'Uploading {zip_filepath} to {GlobalSettings.pre_convert_bucket_name}/{file_key}...')
    try:
        GlobalSettings.pre_convert_s3_handler().upload_file(zip_filepath, file_key, cache_time=0)
    except Exception as e:
        GlobalSettings.logger.error('Failed to upload zipped repo up to server')
        GlobalSettings.logger.exception(e)
    finally:
        GlobalSettings.logger.debug('finished.')
    return file_key
# end of upload_zip_file function


def get_repo_files(base_temp_dir_name, commit_url, repo_name):
    """
    """
    temp_dir = tempfile.mkdtemp(dir=base_temp_dir_name, prefix=f'{repo_name}_')
    download_repo(base_temp_dir_name, commit_url, temp_dir)
    repo_dir = os.path.join(temp_dir, repo_name.lower())
    if not os.path.isdir(repo_dir):
        repo_dir = temp_dir
    return repo_dir
# end of get_repo_files function


def download_repo(base_temp_dir_name, commit_url, repo_dir):
    """
    Downloads and unzips a git repository from Github or git.door43.org
    :param str commit_url: The URL of the repository to download
    :param str repo_dir:   The directory where the downloaded file should be unzipped
    :return: None
    """
    repo_zip_url = commit_url.replace('commit', 'archive') + '.zip'
    repo_zip_file = os.path.join(base_temp_dir_name, repo_zip_url.rpartition(os.path.sep)[2])

    try:
        GlobalSettings.logger.debug(f'Downloading {repo_zip_url}...')

        # if the file already exists, remove it, we want a fresh copy
        if os.path.isfile(repo_zip_file):
            os.remove(repo_zip_file)

        download_file(repo_zip_url, repo_zip_file)
    finally:
        GlobalSettings.logger.debug('Downloading finished.')

    try:
        GlobalSettings.logger.debug(f'Unzipping {repo_zip_file}...')
        # NOTE: This is unsafe if the zipfile comes from an untrusted source
        unzip(repo_zip_file, repo_dir)
    finally:
        GlobalSettings.logger.debug('Unzipping finished.')

    # clean up the downloaded zip file
    if os.path.isfile(repo_zip_file):
        os.remove(repo_zip_file)
#end of download_repo function


def remember_job(rj_job_dict, rj_redis_connection):
    """
    Save this outstanding job in a REDIS dict
        so that we can match it when we get a callback
    """
    GlobalSettings.logger.debug(f"remember_job({rj_job_dict})")
    outstanding_jobs_dict = rj_redis_connection.hgetall(REDIS_JOB_LIST) # Gets bytes!!!
    if outstanding_jobs_dict is None:
        GlobalSettings.logger.info("Created new outstanding_jobs_dict")
        outstanding_jobs_dict = {}
    else:
        GlobalSettings.logger.debug(f"Got outstanding_jobs_dict: {outstanding_jobs_dict}")
    GlobalSettings.logger.info(f"Already had {len(outstanding_jobs_dict)}"
                               f" outstanding job(s) in {REDIS_JOB_LIST!r}")
    assert rj_job_dict['job_id'].encode() not in outstanding_jobs_dict
    outstanding_jobs_dict[rj_job_dict['job_id']] = rj_job_dict
    GlobalSettings.logger.info(f"Now have {len(outstanding_jobs_dict)}"
                               f" outstanding job(s) in {REDIS_JOB_LIST!r}")
    rj_redis_connection.hmset(REDIS_JOB_LIST, outstanding_jobs_dict)
# end of remember_job



def process_job(pj_prefix, queued_json_payload, redis_connection):
    """
    Parameters:
        pj_prefix in '' or 'dev-'
        queued_json_payload is a dict
        redis_connection is a StrictRedis instance

    Sets up a temp folder in the AWS S3 bucket.

    It gathers details from the JSON payload.

    It downloads a zip file from the DCS repo to the temp folder and unzips the files,
        and then creates a ResourceContainer (RC) object.

    It creates a manifest_data dictionary,
        gets a TxManifest from the DB and updates it with the above,
        or creates a new one if none existed.

    It then gets and runs a preprocessor on the files in the temp folder.
        A preprocessor has a ResourceContainer (RC) and source and output folders.
        It copies the file(s) from the RC in the source folder, over to the output folder,
            assembling chunks/chapters if necessary.

    The preprocessed files are zipped up in the temp folder
        and then uploaded to the pre-convert bucket in S3.

    A TxJob is now setup and passed on to TxModule in order to
            query the AWS Dynamo DB to
            select a converter module, and
            a linter module.
        The converter and linter settings are then added to the job info
            and the job is inserted into the DB table.

    An S3 CDN folder is now named and emptied
        and a build log dictionary is created and uploaded to it.

    The project.json (in the folder above the CDN one) is also updated, e.g., with new commits.

    Conversion and linting are now initiated by sending a request to each,
        or by creating book_jobs and sending multiple requests to each.
    (These requests are currently initiated by invoking AWS Lambda functions
        which in turn call tX-manager functions.)

    This code is "successful" once the conversion/linting jobs are submitted --
        it currently has no way to determine if they actually get completed.

    The given payload will be appended to the 'failed' queue
        if an exception is thrown in this module.
    """
    GlobalSettings.logger.debug(f"Processing {pj_prefix+' ' if pj_prefix else ''}job: {queued_json_payload}")

    # Setup a temp folder to use
    source_url_base = f'https://s3-{GlobalSettings.aws_region_name}.amazonaws.com/{GlobalSettings.pre_convert_bucket_name}'
    # Move everything down one directory level for simple delete
    intermediate_dir_name = OUR_NAME
    base_temp_dir_name = os.path.join(tempfile.gettempdir(), intermediate_dir_name)
    try:
        os.makedirs(base_temp_dir_name)
    except:
        pass
    #print("source_url_base", repr(source_url_base), "base_temp_dir_name", repr(base_temp_dir_name))

    # Get the commit_id, commit_url
    commit_id = queued_json_payload['after']
    commit = None
    for commit in queued_json_payload['commits']:
        if commit['id'] == commit_id:
            break
    commit_id = commit_id[:10]  # Only use the short form
    commit_url = commit['url']
    #print("commit_id", repr(commit_id), "commit_url", repr(commit_url))

    # Gather other details from the commit that we will note for the job(s)
    user_name = queued_json_payload['repository']['owner']['username']
    repo_name = queued_json_payload['repository']['name']
    #print("user_name", repr(user_name), "repo_name", repr(repo_name))
    compare_url = queued_json_payload['compare_url']
    commit_message = commit['message']
    #print("compare_url", repr(compare_url), "commit_message", repr(commit_message))

    if 'pusher' in queued_json_payload:
        pusher = queued_json_payload['pusher']
    else:
        pusher = {'username': commit['author']['username']}
    pusher_username = pusher['username']
    #print("pusher", repr(pusher), "pusher_username", repr(pusher_username))

    # Download and unzip the repo files
    repo_dir = get_repo_files(base_temp_dir_name, commit_url, repo_name)

    # Get the resource container
    rc = RC(repo_dir, repo_name)

    # Save manifest to manifest table
    manifest_data = {
        'repo_name': repo_name,
        'user_name': user_name,
        'lang_code': rc.resource.language.identifier,
        'resource_id': rc.resource.identifier,
        'resource_type': rc.resource.type,
        'title': rc.resource.title,
        'manifest': json.dumps(rc.as_dict()),
        'last_updated': datetime.utcnow()
    }
    #print("client_webhook got manifest_data:", manifest_data)


    # First see if manifest already exists in DB and update it if it is
<<<<<<< HEAD
    GlobalSettings.logger.info(f"client_webhook getting manifest for {repo_name!r} with user {user_name!r}")
=======
    #print(f"client_webhook getting manifest for {repo_name!r} with user {user_name!r}") # RJH
>>>>>>> c30be472
    tx_manifest = TxManifest.get(repo_name=repo_name, user_name=user_name)
    if tx_manifest:
        for key, value in manifest_data.items():
            setattr(tx_manifest, key, value)
        GlobalSettings.logger.debug(f'Updating manifest in manifest table: {manifest_data}')
        tx_manifest.update()
    else:
        tx_manifest = TxManifest(**manifest_data)
        GlobalSettings.logger.debug(f'Inserting manifest into manifest table: {tx_manifest}')
        tx_manifest.insert()

    # Preprocess the files
    GlobalSettings.logger.info("Preprocessing files...")
    preprocess_dir = tempfile.mkdtemp(dir=base_temp_dir_name, prefix='preprocess_')
    do_preprocess(rc, repo_dir, preprocess_dir)

    # Zip up the massaged files
    GlobalSettings.logger.info("Zipping files...")
    zip_filepath = tempfile.mktemp(dir=base_temp_dir_name, suffix='.zip')
    GlobalSettings.logger.debug(f'Zipping files from {preprocess_dir} to {zip_filepath}...')
    add_contents_to_zip(zip_filepath, preprocess_dir)
    GlobalSettings.logger.debug('Zipping finished.')

    # Upload zipped file to the S3 pre-convert bucket
    GlobalSettings.logger.info("Uploading zip file...")
    file_key = upload_zip_file(commit_id, zip_filepath)

<<<<<<< HEAD
    GlobalSettings.logger.info("Webhook.process_job setting up job dict...")
    pj_job_dict = {}
    pj_job_dict['job_id'] = get_unique_job_id()
    pj_job_dict['identifier'] = pj_job_dict['job_id']
    pj_job_dict['user_name'] = user_name
    pj_job_dict['repo_name'] = repo_name
    pj_job_dict['commit_id'] = commit_id
    pj_job_dict['manifests_id'] = tx_manifest.id
    pj_job_dict['created_at'] = datetime.utcnow()
=======
    #print(f"Webhook.process_job setting up TxJob with username={user.username}...")
    #print("Webhook.process_job setting up TxJob...")
    pj_job = TxJob()
    pj_job.job_id = get_unique_job_id()
    pj_job.identifier = pj_job.job_id
    pj_job.user_name = user_name
    pj_job.repo_name = repo_name
    pj_job.commit_id = commit_id
    pj_job.manifests_id = tx_manifest.id
    pj_job.created_at = datetime.utcnow()
>>>>>>> c30be472
    # Seems never used (RJH)
    #pj_job_dict['user = user.username  # Username of the token, not necessarily the repo's owner
    pj_job_dict['input_format'] = rc.resource.file_ext
    pj_job_dict['resource_type'] = rc.resource.identifier
    pj_job_dict['source'] = source_url_base + "/" + file_key
    pj_job_dict['cdn_bucket'] = GlobalSettings.cdn_bucket_name
    pj_job_dict['cdn_file'] = f"tx/job/{pj_job_dict['job_id']}.zip"
    pj_job_dict['output'] = f"https://{GlobalSettings.cdn_bucket_name}/{pj_job_dict['cdn_file']}"
    pj_job_dict['callback'] = GlobalSettings.api_url + '/client/callback'
    pj_job_dict['output_format'] = 'html'
    pj_job_dict['links'] = {
        'href': f"{GlobalSettings.api_url}/tx/job/{pj_job_dict['job_id']}",
        'rel': 'self',
        'method': 'GET'
    }
    pj_job_dict['status'] = None
    pj_job_dict['success'] = False


<<<<<<< HEAD
    # Save the job info in Redis for the callback to use
    remember_job(pj_job_dict, redis_connection)
=======
    converter = get_converter_module(pj_job)
    linter = get_linter_module(pj_job)

    if converter:
        pj_job.convert_module = converter.name
        if isinstance(pj_job.convert_module, bytes): # TODO: Where is converter.name set to bytes?
            pj_job.convert_module = pj_job.convert_module.decode()
        pj_job.started_at = datetime.utcnow()
        pj_job.expires_at = pj_job.started_at + timedelta(days=1)
        pj_job.eta = pj_job.started_at + timedelta(minutes=5)
        pj_job.status = 'started'
        pj_job.message = 'Conversion started...'
        pj_job.log_message(f'Started job for {pj_job.user_name}/{pj_job.repo_name}/{pj_job.commit_id}')
    else:
        pj_job.error_message(f'No converter was found to convert {pj_job.resource_type} ' \
                                    f'from {pj_job.input_format} to {pj_job.output_format}')
        pj_job.message = 'No converter found'
        pj_job.status = 'failed'

    if linter:
        pj_job.lint_module = linter.name
        if isinstance(pj_job.lint_module, bytes): # TODO: Where is linter.name set to bytes?
            pj_job.lint_module = pj_job.lint_module.decode()
    else:
        GlobalSettings.logger.debug(f'No linter was found to lint {pj_job.resource_type}')

    pj_job.insert() # into DB
>>>>>>> c30be472

    # Get S3 cdn bucket/dir and empty it
    s3_commit_key = f"u/{pj_job_dict['user_name']}/{pj_job_dict['repo_name']}/{pj_job_dict['commit_id']}"
    clear_commit_directory_in_cdn(s3_commit_key)

    # Create a build log
    build_log_json = create_build_log(commit_id, commit_message, commit_url, compare_url, pj_job_dict,
                                      pusher_username, repo_name, user_name)
    # Upload an initial build_log
    upload_build_log_to_s3(base_temp_dir_name, build_log_json, s3_commit_key)

    # Update the project.json file
    update_project_json(base_temp_dir_name, commit_id, pj_job_dict, repo_name, user_name)


<<<<<<< HEAD
    # Pass the work onto the tX system
    GlobalSettings.logger.info(f"About to POST request to tX system @ {tx_post_url} ...")
    tx_payload = {
        'job_id': pj_job_dict['job_id'],
        'user_token': gogs_user_token,
        'resource_type': pj_job_dict['resource_type'],
        'input_format': rc.resource.file_ext,
        'output_format': 'html',
        'source': pj_job_dict['source'],
        'callback': 'http://127.0.0.1:8080/tx-callback/' \
                        if prefix and debug_mode_flag and ':8090' in tx_post_url \
                    else DOOR43_CALLBACK_URL,
    }
    if 'identifier' in pj_job_dict:
        tx_payload['identifier'] = pj_job_dict['identifier']
    if 'options' in pj_job_dict:
        tx_payload['options'] = pj_job_dict['options']

    try:
        response = requests.post(tx_post_url, json=tx_payload)
    except requests.exceptions.ConnectionError as e:
        GlobalSettings.logger.critical(f"Callback connection error: {e}")
        response = None
    if response:
        GlobalSettings.logger.info(f"response.status_code = {response.status_code}, response.reason = {response.reason}")
        GlobalSettings.logger.debug(f"response.headers = {response.headers}")
        try:
            GlobalSettings.logger.info(f"response.json = {response.json()}")
        except json.decoder.JSONDecodeError:
            GlobalSettings.logger.info("No valid response JSON found")
            GlobalSettings.logger.debug(f"response.text = {response.text}")

    remove_tree(base_temp_dir_name)  # cleanup
    GlobalSettings.logger.info(f"{pj_prefix}Door43-Job-Handler process_job() is finishing with: {build_log_json}")
=======
    ## Pass the work onto the tX system
    ## NOTE: The system isn't implemented yet --
    ##           this is just the beginnings of it for testing purposes
    ##       For now, we still continue on to use the lambda calls below!
    #GlobalSettings.logger.info(f"About to POST request to tX system @ {tx_post_url}")
    #tx_payload = {
        #'user_token': gogs_user_token,
        #'resource_type': rc.resource.identifier,
        #'input_format': rc.resource.file_ext,
        #'output_format': 'html',
        #'source': source_url_base + '/' + file_key,
        #'callback': 'http://127.0.0.1:8080/tx-callback/' \
                        #if prefix and debug_mode_flag and ':8090' in tx_post_url \
                    #else DOOR43_CALLBACK_URL,
        #'door43_webhook_received_at': queued_json_payload['door43_webhook_received_at'],
        #}
    #if pj_job.options:
        #GlobalSettings.logger.info(f"Have options: {pj_job.option}!")
        #tx_payload['options'] = pj_job.options

    #GlobalSettings.logger.debug(f"Payload for tX: {tx_payload}")
    #try:
        #response = requests.post(tx_post_url, json=tx_payload)
    #except requests.exceptions.ConnectionError as e:
        #GlobalSettings.logger.critical(f"Callback connection error: {e}")
        #response = None
    #if response:
        #GlobalSettings.logger.info(f"response.status_code = {response.status_code}, response.reason = {response.reason}")
        #GlobalSettings.logger.debug(f"response.headers = {response.headers}")
        #try:
            #GlobalSettings.logger.info(f"response.json = {response.json()}")
        #except json.decoder.JSONDecodeError:
            #GlobalSettings.logger.info("No valid response JSON found")
            #GlobalSettings.logger.debug(f"response.text = {response.text}")
    #GlobalSettings.logger.info("Continuing on (ignoring tx system) to process the job myself!!!")
    # For now, we ignore the above
    #   and just go ahead and process it the old way anyway so it keeps working

    # Convert and lint
    if converter:
        if not preprocessor.is_multiple_jobs():
            send_request_to_converter(pj_job, converter)
            if linter:
                extra_payload = {'s3_results_key': s3_commit_key}
                send_request_to_linter(pj_job, linter, commit_url, queued_json_payload, extra_payload=extra_payload)
        else:
            # -----------------------------
            # Project with multiple books
            # -----------------------------
            book_filenames = preprocessor.get_book_list()
            GlobalSettings.logger.debug('Splitting job into separate parts for books: ' + ','.join(book_filenames))
            book_count = len(book_filenames)
            build_log_json['multiple'] = True
            build_log_json['build_logs'] = []
            for i, book_filename in enumerate(book_filenames):
                GlobalSettings.logger.debug(f'Adding job for {book_filename}, part {i} of {book_count}')
                # Send job request to tx-manager
                if i == 0:
                    book_job = pj_job  # use the original job created above for the first book
                    book_job.identifier = f'{pj_job.job_id}/{book_count}/{i}/{book_filename}'
                else:
                    book_job = pj_job.clone()  # copy the original job for this book's job
                    book_job.job_id = get_unique_job_id()
                    book_job.identifier = f'{book_job.job_id}/{book_count}/{i}/{book_filename}'
                    book_job.cdn_file = f'tx/job/{book_job.job_id}.zip'
                    book_job.output = f'https://{GlobalSettings.cdn_bucket_name}/{book_job.cdn_file}'
                    book_job.links = {
                        "href": f"{GlobalSettings.api_url}/tx/job/{book_job.job_id}",
                        "rel": "self",
                        "method": "GET"
                    }
                    book_job.insert()

                book_job.source = build_multipart_source(source_url_base, file_key, book_filename)
                book_job.update()
                book_build_log = create_build_log(commit_id, commit_message, commit_url, compare_url, book_job,
                                                        pusher_username, repo_name, user_name)
                if book_filename:
                    book_build_log['book'] = book_filename
                    book_build_log['part'] = str(i)
                build_log_json['build_logs'].append(book_build_log)
                upload_build_log_to_s3(base_temp_dir_name, book_build_log, s3_commit_key, str(i) + "/")
                send_request_to_converter(book_job, converter)
                if linter:
                    extra_payload = {
                        'single_file': book_filename,
                        's3_results_key': f'{s3_commit_key}/{i}'
                    }
                    send_request_to_linter(book_job, linter, commit_url, queued_json_payload, extra_payload=extra_payload)

    remove_tree(base_temp_dir_name)  # cleanup
    GlobalSettings.logger.debug(f"webhook.process_job() is finishing with {build_log_json}")
>>>>>>> c30be472
    #return build_log_json
#end of process_job function


def job(queued_json_payload):
    """
    This function is called by the rq package to process a job in the queue(s).

    The job is removed from the queue before the job is started,
        but if the job throws an exception or times out (timeout specified in enqueue process)
            then the job gets added to the 'failed' queue.
    """
    GlobalSettings.logger.info("Door43-Job-Handler received a job" + (" (in debug mode)" if debug_mode_flag else ""))
    start_time = time()
    stats_client.incr('jobs.attempted')

    current_job = get_current_job()
    #print(f"Current job: {current_job}") # Mostly just displays the job number and payload
    #print("dir",dir(current_job))
    #   dir ['__class__', '__delattr__', '__dict__', '__dir__', '__doc__', '__eq__', '__format__', '__ge__', '__getattribute__', '__gt__', '__hash__', '__init__', '__init_subclass__', '__le__', '__lt__', '__module__', '__ne__', '__new__', '__reduce__', '__reduce_ex__', '__repr__', '__setattr__', '__sizeof__', '__str__', '__subclasshook__', '__weakref__', '_args', '_data', '_dependency_id', '_execute', '_func_name', '_get_status', '_id', '_instance', '_kwargs', '_result', '_set_status', '_status', '_unpickle_data', 'args', 'cancel', 'cleanup', 'connection', 'create', 'created_at', 'data', 'delete', 'delete_dependents', 'dependency', 'dependent_ids', 'dependents_key', 'dependents_key_for', 'description', 'ended_at', 'enqueued_at', 'exc_info', 'exists', 'fetch', 'func', 'func_name', 'get_call_string', 'get_id', 'get_result_ttl', 'get_status', 'get_ttl', 'id', 'instance', 'is_failed', 'is_finished', 'is_queued', 'is_started', 'key', 'key_for', 'kwargs', 'meta', 'origin', 'perform', 'redis_job_namespace_prefix', 'refresh', 'register_dependency', 'result', 'result_ttl', 'return_value', 'save', 'save_meta', 'set_id', 'set_status', 'started_at', 'status', 'timeout', 'to_dict', 'ttl']
    #for fieldname in current_job.__dict__:
        #print(f"{fieldname}: {current_job.__dict__[fieldname]}")
    #print("id",current_job.id) # Displays job number
    #print("origin",current_job.origin) # Displays queue name
    #print("meta",current_job.meta) # Empty dict

    #print(f"Got a job from {current_job.origin} queue: {queued_json_payload}")
    #print(f"\nGot job {current_job.id} from {current_job.origin} queue")
    #queue_prefix = 'dev-' if current_job.origin.startswith('dev-') else ''
    #assert queue_prefix == prefix
    process_job(prefix, queued_json_payload, current_job.connection)

    elapsed_milliseconds = round((time() - start_time) * 1000)
    stats_client.timing('job.duration', elapsed_milliseconds)
    GlobalSettings.logger.info(f"Door43 webhook job handling completed in {elapsed_milliseconds:,} milliseconds")

    stats_client.incr('jobs.completed')
<<<<<<< HEAD
    GlobalSettings.logger.info(f"Door43 job handling completed in {elapsed_milliseconds:,} milliseconds")
=======
>>>>>>> c30be472
# end of job function

# end of webhook.py for door43_enqueue_job<|MERGE_RESOLUTION|>--- conflicted
+++ resolved
@@ -45,15 +45,9 @@
 
 TX_POST_URL = f'https://git.door43.org/{prefix}tx/'
 DOOR43_CALLBACK_URL = f'https://git.door43.org/{prefix}client/webhook/tx-callback/'
-<<<<<<< HEAD
-=======
 ADJUSTED_DOOR43_CALLBACK_URL = 'http://127.0.0.1:8080/tx-callback/' \
                                     if prefix and debug_mode_flag and ':8090' in tx_post_url \
                                  else DOOR43_CALLBACK_URL
-
-CONVERTER_CALLBACK = f'{GlobalSettings.api_url}/client/callback/converter'
-LINTER_CALLBACK = f'{GlobalSettings.api_url}/client/callback/linter'
->>>>>>> c30be472
 
 
 # Get the Graphite URL from the environment, otherwise use a local test instance
@@ -351,11 +345,7 @@
 
 
     # First see if manifest already exists in DB and update it if it is
-<<<<<<< HEAD
-    GlobalSettings.logger.info(f"client_webhook getting manifest for {repo_name!r} with user {user_name!r}")
-=======
-    #print(f"client_webhook getting manifest for {repo_name!r} with user {user_name!r}") # RJH
->>>>>>> c30be472
+    #GlobalSettings.logger.info(f"client_webhook getting manifest for {repo_name!r} with user {user_name!r}")
     tx_manifest = TxManifest.get(repo_name=repo_name, user_name=user_name)
     if tx_manifest:
         for key, value in manifest_data.items():
@@ -383,7 +373,6 @@
     GlobalSettings.logger.info("Uploading zip file...")
     file_key = upload_zip_file(commit_id, zip_filepath)
 
-<<<<<<< HEAD
     GlobalSettings.logger.info("Webhook.process_job setting up job dict...")
     pj_job_dict = {}
     pj_job_dict['job_id'] = get_unique_job_id()
@@ -393,18 +382,6 @@
     pj_job_dict['commit_id'] = commit_id
     pj_job_dict['manifests_id'] = tx_manifest.id
     pj_job_dict['created_at'] = datetime.utcnow()
-=======
-    #print(f"Webhook.process_job setting up TxJob with username={user.username}...")
-    #print("Webhook.process_job setting up TxJob...")
-    pj_job = TxJob()
-    pj_job.job_id = get_unique_job_id()
-    pj_job.identifier = pj_job.job_id
-    pj_job.user_name = user_name
-    pj_job.repo_name = repo_name
-    pj_job.commit_id = commit_id
-    pj_job.manifests_id = tx_manifest.id
-    pj_job.created_at = datetime.utcnow()
->>>>>>> c30be472
     # Seems never used (RJH)
     #pj_job_dict['user = user.username  # Username of the token, not necessarily the repo's owner
     pj_job_dict['input_format'] = rc.resource.file_ext
@@ -424,38 +401,8 @@
     pj_job_dict['success'] = False
 
 
-<<<<<<< HEAD
     # Save the job info in Redis for the callback to use
     remember_job(pj_job_dict, redis_connection)
-=======
-    converter = get_converter_module(pj_job)
-    linter = get_linter_module(pj_job)
-
-    if converter:
-        pj_job.convert_module = converter.name
-        if isinstance(pj_job.convert_module, bytes): # TODO: Where is converter.name set to bytes?
-            pj_job.convert_module = pj_job.convert_module.decode()
-        pj_job.started_at = datetime.utcnow()
-        pj_job.expires_at = pj_job.started_at + timedelta(days=1)
-        pj_job.eta = pj_job.started_at + timedelta(minutes=5)
-        pj_job.status = 'started'
-        pj_job.message = 'Conversion started...'
-        pj_job.log_message(f'Started job for {pj_job.user_name}/{pj_job.repo_name}/{pj_job.commit_id}')
-    else:
-        pj_job.error_message(f'No converter was found to convert {pj_job.resource_type} ' \
-                                    f'from {pj_job.input_format} to {pj_job.output_format}')
-        pj_job.message = 'No converter found'
-        pj_job.status = 'failed'
-
-    if linter:
-        pj_job.lint_module = linter.name
-        if isinstance(pj_job.lint_module, bytes): # TODO: Where is linter.name set to bytes?
-            pj_job.lint_module = pj_job.lint_module.decode()
-    else:
-        GlobalSettings.logger.debug(f'No linter was found to lint {pj_job.resource_type}')
-
-    pj_job.insert() # into DB
->>>>>>> c30be472
 
     # Get S3 cdn bucket/dir and empty it
     s3_commit_key = f"u/{pj_job_dict['user_name']}/{pj_job_dict['repo_name']}/{pj_job_dict['commit_id']}"
@@ -471,25 +418,27 @@
     update_project_json(base_temp_dir_name, commit_id, pj_job_dict, repo_name, user_name)
 
 
-<<<<<<< HEAD
     # Pass the work onto the tX system
-    GlobalSettings.logger.info(f"About to POST request to tX system @ {tx_post_url} ...")
+    # NOTE: The system isn't implemented yet --
+    #           this is just the beginnings of it for testing purposes
+    #       For now, we still continue on to use the lambda calls below!
+    GlobalSettings.logger.info(f"About to POST request to tX system @ {tx_post_url}")
     tx_payload = {
-        'job_id': pj_job_dict['job_id'],
         'user_token': gogs_user_token,
-        'resource_type': pj_job_dict['resource_type'],
+        'resource_type': rc.resource.identifier,
         'input_format': rc.resource.file_ext,
         'output_format': 'html',
-        'source': pj_job_dict['source'],
+        'source': source_url_base + '/' + file_key,
         'callback': 'http://127.0.0.1:8080/tx-callback/' \
                         if prefix and debug_mode_flag and ':8090' in tx_post_url \
                     else DOOR43_CALLBACK_URL,
-    }
-    if 'identifier' in pj_job_dict:
-        tx_payload['identifier'] = pj_job_dict['identifier']
-    if 'options' in pj_job_dict:
-        tx_payload['options'] = pj_job_dict['options']
-
+        'door43_webhook_received_at': queued_json_payload['door43_webhook_received_at'],
+        }
+    if pj_job.options:
+        GlobalSettings.logger.info(f"Have options: {pj_job.option}!")
+        tx_payload['options'] = pj_job.options
+
+    GlobalSettings.logger.debug(f"Payload for tX: {tx_payload}")
     try:
         response = requests.post(tx_post_url, json=tx_payload)
     except requests.exceptions.ConnectionError as e:
@@ -504,102 +453,9 @@
             GlobalSettings.logger.info("No valid response JSON found")
             GlobalSettings.logger.debug(f"response.text = {response.text}")
 
+
     remove_tree(base_temp_dir_name)  # cleanup
-    GlobalSettings.logger.info(f"{pj_prefix}Door43-Job-Handler process_job() is finishing with: {build_log_json}")
-=======
-    ## Pass the work onto the tX system
-    ## NOTE: The system isn't implemented yet --
-    ##           this is just the beginnings of it for testing purposes
-    ##       For now, we still continue on to use the lambda calls below!
-    #GlobalSettings.logger.info(f"About to POST request to tX system @ {tx_post_url}")
-    #tx_payload = {
-        #'user_token': gogs_user_token,
-        #'resource_type': rc.resource.identifier,
-        #'input_format': rc.resource.file_ext,
-        #'output_format': 'html',
-        #'source': source_url_base + '/' + file_key,
-        #'callback': 'http://127.0.0.1:8080/tx-callback/' \
-                        #if prefix and debug_mode_flag and ':8090' in tx_post_url \
-                    #else DOOR43_CALLBACK_URL,
-        #'door43_webhook_received_at': queued_json_payload['door43_webhook_received_at'],
-        #}
-    #if pj_job.options:
-        #GlobalSettings.logger.info(f"Have options: {pj_job.option}!")
-        #tx_payload['options'] = pj_job.options
-
-    #GlobalSettings.logger.debug(f"Payload for tX: {tx_payload}")
-    #try:
-        #response = requests.post(tx_post_url, json=tx_payload)
-    #except requests.exceptions.ConnectionError as e:
-        #GlobalSettings.logger.critical(f"Callback connection error: {e}")
-        #response = None
-    #if response:
-        #GlobalSettings.logger.info(f"response.status_code = {response.status_code}, response.reason = {response.reason}")
-        #GlobalSettings.logger.debug(f"response.headers = {response.headers}")
-        #try:
-            #GlobalSettings.logger.info(f"response.json = {response.json()}")
-        #except json.decoder.JSONDecodeError:
-            #GlobalSettings.logger.info("No valid response JSON found")
-            #GlobalSettings.logger.debug(f"response.text = {response.text}")
-    #GlobalSettings.logger.info("Continuing on (ignoring tx system) to process the job myself!!!")
-    # For now, we ignore the above
-    #   and just go ahead and process it the old way anyway so it keeps working
-
-    # Convert and lint
-    if converter:
-        if not preprocessor.is_multiple_jobs():
-            send_request_to_converter(pj_job, converter)
-            if linter:
-                extra_payload = {'s3_results_key': s3_commit_key}
-                send_request_to_linter(pj_job, linter, commit_url, queued_json_payload, extra_payload=extra_payload)
-        else:
-            # -----------------------------
-            # Project with multiple books
-            # -----------------------------
-            book_filenames = preprocessor.get_book_list()
-            GlobalSettings.logger.debug('Splitting job into separate parts for books: ' + ','.join(book_filenames))
-            book_count = len(book_filenames)
-            build_log_json['multiple'] = True
-            build_log_json['build_logs'] = []
-            for i, book_filename in enumerate(book_filenames):
-                GlobalSettings.logger.debug(f'Adding job for {book_filename}, part {i} of {book_count}')
-                # Send job request to tx-manager
-                if i == 0:
-                    book_job = pj_job  # use the original job created above for the first book
-                    book_job.identifier = f'{pj_job.job_id}/{book_count}/{i}/{book_filename}'
-                else:
-                    book_job = pj_job.clone()  # copy the original job for this book's job
-                    book_job.job_id = get_unique_job_id()
-                    book_job.identifier = f'{book_job.job_id}/{book_count}/{i}/{book_filename}'
-                    book_job.cdn_file = f'tx/job/{book_job.job_id}.zip'
-                    book_job.output = f'https://{GlobalSettings.cdn_bucket_name}/{book_job.cdn_file}'
-                    book_job.links = {
-                        "href": f"{GlobalSettings.api_url}/tx/job/{book_job.job_id}",
-                        "rel": "self",
-                        "method": "GET"
-                    }
-                    book_job.insert()
-
-                book_job.source = build_multipart_source(source_url_base, file_key, book_filename)
-                book_job.update()
-                book_build_log = create_build_log(commit_id, commit_message, commit_url, compare_url, book_job,
-                                                        pusher_username, repo_name, user_name)
-                if book_filename:
-                    book_build_log['book'] = book_filename
-                    book_build_log['part'] = str(i)
-                build_log_json['build_logs'].append(book_build_log)
-                upload_build_log_to_s3(base_temp_dir_name, book_build_log, s3_commit_key, str(i) + "/")
-                send_request_to_converter(book_job, converter)
-                if linter:
-                    extra_payload = {
-                        'single_file': book_filename,
-                        's3_results_key': f'{s3_commit_key}/{i}'
-                    }
-                    send_request_to_linter(book_job, linter, commit_url, queued_json_payload, extra_payload=extra_payload)
-
-    remove_tree(base_temp_dir_name)  # cleanup
-    GlobalSettings.logger.debug(f"webhook.process_job() is finishing with {build_log_json}")
->>>>>>> c30be472
+    GlobalSettings.logger.info(f"{pj_prefix}{OUR_NAME} process_job() is finishing with: {build_log_json}")
     #return build_log_json
 #end of process_job function
 
@@ -612,7 +468,7 @@
         but if the job throws an exception or times out (timeout specified in enqueue process)
             then the job gets added to the 'failed' queue.
     """
-    GlobalSettings.logger.info("Door43-Job-Handler received a job" + (" (in debug mode)" if debug_mode_flag else ""))
+    GlobalSettings.logger.info(f"{OUR_NAME} received a job" + (" (in debug mode)" if debug_mode_flag else ""))
     start_time = time()
     stats_client.incr('jobs.attempted')
 
@@ -634,13 +490,9 @@
 
     elapsed_milliseconds = round((time() - start_time) * 1000)
     stats_client.timing('job.duration', elapsed_milliseconds)
-    GlobalSettings.logger.info(f"Door43 webhook job handling completed in {elapsed_milliseconds:,} milliseconds")
+    GlobalSettings.logger.info(f"{OUR_NAME} webhook job handling completed in {elapsed_milliseconds:,} milliseconds")
 
     stats_client.incr('jobs.completed')
-<<<<<<< HEAD
-    GlobalSettings.logger.info(f"Door43 job handling completed in {elapsed_milliseconds:,} milliseconds")
-=======
->>>>>>> c30be472
 # end of job function
 
 # end of webhook.py for door43_enqueue_job