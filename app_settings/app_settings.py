--- conflicted
+++ resolved
@@ -2,22 +2,15 @@
 import os
 import logging
 import re
-<<<<<<< HEAD
 import dcs_api_client
-=======
 import boto3
->>>>>>> 1f531da6
 
 from sqlalchemy import create_engine
 from sqlalchemy.ext.declarative import declarative_base
 from sqlalchemy.orm import sessionmaker
 from sqlalchemy.pool import NullPool
 
-<<<<<<< HEAD
-from boto3 import Session
-=======
 from aws_tools.s3_handler import S3Handler
->>>>>>> 1f531da6
 from watchtower import CloudWatchLogHandler
 from aws_tools.s3_handler import S3Handler
 from rq_settings import debug_mode_flag
@@ -75,7 +68,6 @@
     dirty = False
 
     # Stage Variables, defaults
-<<<<<<< HEAD
     prefix = os.getenv('QUEUE_PREFIX', '')
     api_url = os.getenv('API_URL', 'https://api.door43.org')
     pre_convert_bucket_name = os.getenv('PRE_CONVERT_BUCKET_NAME', 'tx-webhook-client')
@@ -85,17 +77,6 @@
     dcs_url = os.getenv('DCS_URL', default='https://develop.door43.org' if prefix else 'https://git.door43.org')
     dcs_domain_name = os.getenv('DCS_DOMAIN_NAME', 'git.door43.org')
     dcs_ip_address = os.getenv('DCS_IP_ADDRESS', '127.0.0.1')
-=======
-    prefix = ''
-    api_url = 'https://api.door43.org'
-    pre_convert_bucket_name = 'tx-webhook-client'
-    cdn_bucket_name = 'cdn.door43.org'
-    door43_bucket_name = 'door43.org'
-    dcs_user_token = None
-    dcs_url = 'https://git.door43.org'
-    dcs_domain_name = 'git.door43.org'
-    dcs_ip_address = '127.0.0.1'
->>>>>>> 1f531da6
     module_table_name = 'modules'
     language_stats_table_name = 'language-stats'
     linter_messaging_name = 'linter_complete'
@@ -171,16 +152,10 @@
         boto3_client = boto3.client("logs", aws_access_key_id=cls.aws_access_key_id,
                             aws_secret_access_key=cls.aws_secret_access_key,
                             region_name=cls.aws_region_name)
-<<<<<<< HEAD
-        cls.watchtower_log_handler = CloudWatchLogHandler(boto3_session=boto3_session,
-                                                        log_group=log_group_name,
-                                                        stream_name=cls.name)
-=======
         cls.watchtower_log_handler = CloudWatchLogHandler(boto3_client=boto3_client,
                                                         log_group_name=log_group_name,
                                                         stream_name=cls.name)
 
->>>>>>> 1f531da6
         setup_logger(cls.logger, cls.watchtower_log_handler,
                             logging.DEBUG if debug_mode_flag else logging.INFO)
         cls.logger.debug(f"Logging to AWS CloudWatch group '{log_group_name}' using key '…{cls.aws_access_key_id[-2:]}'.")
